# `mx-find-calls-in-macro-expansions`

<<<<<<< HEAD
This tool locates calls to functions that are visible in the top-level arguments
to macros.

For example:
```shell
mx-find-calls-in-macro-expansions --db /tmp/curl.db
```

Here is one of the outputs:

![Call in macro argument](images/mx-find-calls-in-macro-expansions.png)

In the above, the `infof` function is called inside the top-level argument list
to the `DEBUGF` macro.
=======
This tool finds calls to functions where the calls themselves are expressed as
explicit arguments to the top-level macro use.

```shell
% mx-find-calls-in-macro-expansions --db /tmp/xnu.db
```

Here is an examples of its output:

![Example call in a macro expansion](images/mx-find-calls-in-macro-expansions.png)
>>>>>>> 0815c88d
<|MERGE_RESOLUTION|>--- conflicted
+++ resolved
@@ -1,21 +1,5 @@
 # `mx-find-calls-in-macro-expansions`
 
-<<<<<<< HEAD
-This tool locates calls to functions that are visible in the top-level arguments
-to macros.
-
-For example:
-```shell
-mx-find-calls-in-macro-expansions --db /tmp/curl.db
-```
-
-Here is one of the outputs:
-
-![Call in macro argument](images/mx-find-calls-in-macro-expansions.png)
-
-In the above, the `infof` function is called inside the top-level argument list
-to the `DEBUGF` macro.
-=======
 This tool finds calls to functions where the calls themselves are expressed as
 explicit arguments to the top-level macro use.
 
@@ -25,5 +9,4 @@
 
 Here is an examples of its output:
 
-![Example call in a macro expansion](images/mx-find-calls-in-macro-expansions.png)
->>>>>>> 0815c88d
+![Example call in a macro expansion](images/mx-find-calls-in-macro-expansions.png)