// Copyright (c) 2022-present, Trail of Bits, Inc.
// All rights reserved.
//
// This source code is licensed in accordance with the terms specified in
// the LICENSE file found in the root directory of this source tree.

#include <cstdlib>
#include <filesystem>
#include <gflags/gflags.h>
#include <glog/logging.h>
#include <iostream>
#include <multiplier/Entities/TokenKind.h>
#include <multiplier/Index.h>
#include <multiplier/Macro.h>
#include <multiplier/Weggli.h>
#include <fstream>
#include <sstream>
#include <unordered_map>

#include "Index.h"

DECLARE_bool(help);
DECLARE_string(db);
DEFINE_string(query, "", "Query pattern to be searched");
DEFINE_uint64(file_id, 0, "ID of the file in which to perform the search");
DEFINE_uint64(fragment_id, 0, "ID of the fragment in which to perform the search");
DEFINE_bool(c_plus_plus, false, "Should we interpret the query as C++ code?");
DEFINE_bool(print_matches, false, "Print variable matches found for the syntax");

<<<<<<< HEAD
static void PrintUnparsedTokens(gap::generator<mx::MacroSubstitutionEntry> nodes) {
  for (auto node : nodes) {
    if (std::holds_alternative<mx::Token>(node)) {
      auto tok = std::get<mx::Token>(node);
      std::cout << tok.data();
    } else {
      auto sub = std::get<mx::MacroSubstitution>(node);
      PrintUnparsedTokens(sub.before());
=======
static std::unordered_map<mx::PackedFileId, std::filesystem::path>
    file_id_to_paths;

static void DumpMatch(const mx::WeggliQueryMatch &match) {
  mx::Fragment frag = mx::Fragment::containing(match);
  std::optional<mx::File> file = mx::File::containing(frag);
  std::cout
      << frag.id() << '\t'
      << file->id() << '\t'
      << file_id_to_paths.find(file->id())->second
      << "\n";

  if (FLAGS_print_matches) {
    std::cout << "Tokens:\n";
    for (mx::Token tok : match) {
      std::cout
          << '\t' << tok.id() << '\t' << mx::EnumeratorName(tok.kind())
          << '\t' << tok.data() << '\n';
>>>>>>> bbac1c6e
    }

    std::cout << "Captures:\n";
    for (std::string var : match.captured_variables()) {
      std::cout << "\t[" << var << "]:\n";
      if (auto capture = match.captured_tokens(var)) {
        for (mx::Token tok : *capture) {
          std::cout
            << "\t\t" << tok.id() << '\t' << mx::EnumeratorName(tok.kind())
            << '\t' << tok.data() << '\n';
        }
      }
    }
  }

  PrintUnparsedTokens(std::cout, frag.preprocessed_code(), match);

  std::cout << "\n\n";
}

extern "C" int main(int argc, char *argv[]) {
  std::stringstream ss;
  ss
    << "Usage: " << argv[0]
    << " [--db DATABASE] [--file_id ID] [--fragment_id ID]\n"
    << " --query QUERY_STRING";

  google::SetUsageMessage(ss.str());
  google::ParseCommandLineFlags(&argc, &argv, false);
  google::InitGoogleLogging(argv[0]);

  if (1 >= argc || FLAGS_help) {
    std::cerr << google::ProgramUsage() << std::endl;
    return EXIT_FAILURE;
  }

  if (FLAGS_query.empty()) {
    std::cerr
        << "Must specify regular expression string to be searched for."
        << std::endl;
    return EXIT_FAILURE;
  }

  mx::Index index(mx::EntityProvider::in_memory_cache(
      mx::EntityProvider::from_database(FLAGS_db)));

  for (auto [path, id] : index.file_paths()) {
    file_id_to_paths.emplace(id, path);
  }

  mx::WeggliQuery query(FLAGS_query, FLAGS_c_plus_plus);
  if (!query.is_valid()) {
    std::cerr
        << "Invalid regular expresssion string '" << FLAGS_query << "'."
        << std::endl;
    return EXIT_FAILURE;
  }

  if (FLAGS_file_id) {
    auto file = index.file(FLAGS_file_id);
    if (!file) {
      std::cerr
          << "Invalid file id '" << FLAGS_file_id << "'." << std::endl;
      return EXIT_FAILURE;
    }

    for (mx::WeggliQueryMatch match : query.match_fragments(file.value())) {
      DumpMatch(match);
    }

  } else if (FLAGS_fragment_id) {
    auto frag = index.fragment(FLAGS_fragment_id);
    if (!frag) {
      std::cerr
          << "Invalid fragment id '" << FLAGS_fragment_id << "'." << std::endl;
      return EXIT_FAILURE;
    }

    for (mx::WeggliQueryMatch match : query.match_fragments(frag.value())) {
      DumpMatch(match);
    }

  } else {
    for (mx::File file : index.files()) {
      for (mx::WeggliQueryMatch match : query.match_fragments(file)) {
        DumpMatch(match);
      }
    }
  }

  return EXIT_SUCCESS;
}
<|MERGE_RESOLUTION|>--- conflicted
+++ resolved
@@ -11,7 +11,6 @@
 #include <iostream>
 #include <multiplier/Entities/TokenKind.h>
 #include <multiplier/Index.h>
-#include <multiplier/Macro.h>
 #include <multiplier/Weggli.h>
 #include <fstream>
 #include <sstream>
@@ -27,16 +26,6 @@
 DEFINE_bool(c_plus_plus, false, "Should we interpret the query as C++ code?");
 DEFINE_bool(print_matches, false, "Print variable matches found for the syntax");
 
-<<<<<<< HEAD
-static void PrintUnparsedTokens(gap::generator<mx::MacroSubstitutionEntry> nodes) {
-  for (auto node : nodes) {
-    if (std::holds_alternative<mx::Token>(node)) {
-      auto tok = std::get<mx::Token>(node);
-      std::cout << tok.data();
-    } else {
-      auto sub = std::get<mx::MacroSubstitution>(node);
-      PrintUnparsedTokens(sub.before());
-=======
 static std::unordered_map<mx::PackedFileId, std::filesystem::path>
     file_id_to_paths;
 
@@ -55,7 +44,6 @@
       std::cout
           << '\t' << tok.id() << '\t' << mx::EnumeratorName(tok.kind())
           << '\t' << tok.data() << '\n';
->>>>>>> bbac1c6e
     }
 
     std::cout << "Captures:\n";
