--- conflicted
+++ resolved
@@ -493,16 +493,13 @@
 // If we find `return taint_source`, then taint the function.
 static void TaintTrackReturn(const mx::Stmt &ret, const UsePath &prev,
                              SeenEntityMap &seen) {
-<<<<<<< HEAD
-  const UsePath entry{&prev, ret.id()};
-  auto funcs = mx::FunctionDecl::containing(ret);
-  auto func = funcs.begin();
-  if (func != funcs.end()) {
-=======
   const UsePath entry{&prev, ret.id().Pack()};
-  if (auto func = mx::FunctionDecl::containing(ret)) {
->>>>>>> bbac1c6e
-    TaintTrackFunc(*func, entry, seen);
+  std::vector<mx::FunctionDecl> containing;
+  for(auto func : mx::FunctionDecl::containing(ret)) {
+    containing.push_back(func);
+  }
+  if (!containing.empty()) {
+    TaintTrackFunc(containing.front(), entry, seen);
   }
 }
 
