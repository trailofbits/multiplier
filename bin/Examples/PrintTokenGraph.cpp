--- conflicted
+++ resolved
@@ -52,28 +52,16 @@
     return;
   }
 
-<<<<<<< HEAD
-  mx::EntityId dt_id = dt->id();
-  std::vector<mx::Macro> containing;
-  for(auto m : mx::Macro::containing(dt.value())) {
-    containing.push_back(m);
-  }
-  if (file_toks.index_of(dt.value())) {
-    os << "ft0:t" << dt_id.Pack() << " -> " << prefix << parent_id
-       << ":t" << id << ";\n";
-
-  } else if (!containing.empty()) {
-    auto m = containing.front();
-=======
   mx::EntityId dt_id = dt.id();
+  auto macro_containing = mx::Macro::containing(dt);
+  auto m = macro_containing.begin();
   if (file_toks.index_of(dt)) {
     os << "ft0:t" << dt_id.Pack() << " -> " << prefix << parent_id
        << ":t" << id << ";\n";
 
-  } else if (auto m = mx::Macro::containing(dt)) {
->>>>>>> 1cfa9b09
+  } else if (m != macro_containing.end()) {
     const char *pred_prefix = "m";
-    switch (m.kind()) {
+    switch (m->kind()) {
       case mx::MacroKind::SUBSTITUTION:
       case mx::MacroKind::EXPANSION:
       case mx::MacroKind::STRINGIFY:
@@ -85,7 +73,7 @@
         break;
     }
 
-    if (auto sub = mx::MacroSubstitution::from(m)) {
+    if (auto sub = mx::MacroSubstitution::from(*m)) {
       for (const mx::MacroOrToken node : sub->replacement_children()) {
         if (std::holds_alternative<mx::Token>(node)) {
           if (std::get<mx::Token>(node) == dt) {
@@ -96,7 +84,7 @@
       }
     }
 
-    os << pred_prefix << m.id().Pack() << ":t" << dt_id.Pack()
+    os << pred_prefix << m->id().Pack() << ":t" << dt_id.Pack()
        << " -> " << prefix << parent_id << ":t" << id << ";\n";
 
   // No containing macro, but it's part of a fragment, which means it's a top-
