--- conflicted
+++ resolved
@@ -235,11 +235,7 @@
   // Add it to the database.
   database.AddAsync(
       mx::FilePathRecord{file_id, std::move(file_path)},
-<<<<<<< HEAD
-      mx::SerializedFileRecord{file_id, GetSerializedData(message)});
-=======
       mx::SerializedFileRecord{file_id, std::move(data)});
->>>>>>> c39c1488
 }
 
 namespace {
@@ -1065,13 +1061,6 @@
   }
 
   PersistTokenContexts(em, parsed_tokens, pf.fragment_index, fb);
-<<<<<<< HEAD
-  database.AddAsync(
-      mx::SerializedFragmentRecord{
-          pf.fragment_id, GetSerializedData(message)});
-
-=======
->>>>>>> c39c1488
   LinkEntitiesAcrossFragments(database, pf, em, mangler);
   LinkExternalReferencesInFragment(database, pf, em);
   LinkEntityNamesToFragment(database, pf, em);
