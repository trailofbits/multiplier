#
# Copyright (c) 2022-present, Trail of Bits, Inc.
# All rights reserved.
#
# This source code is licensed in accordance with the terms specified in
# the LICENSE file found in the root directory of this source tree.
#


<<<<<<< HEAD
if(MX_BOOTSTRAP)
  add_subdirectory("Bootstrap")
else()
  add_subdirectory("Import")
  add_subdirectory("Index")
  
  if(MX_ENABLE_GUI)
    add_subdirectory("GUI")
  endif(MX_ENABLE_GUI)
endif()
=======
add_subdirectory("Import")
add_subdirectory("Index")
add_subdirectory("Build")

if(MX_ENABLE_GUI)
  add_subdirectory("GUI")
endif(MX_ENABLE_GUI)
>>>>>>> 558039a6
<|MERGE_RESOLUTION|>--- conflicted
+++ resolved
@@ -6,8 +6,6 @@
 # the LICENSE file found in the root directory of this source tree.
 #
 
-
-<<<<<<< HEAD
 if(MX_BOOTSTRAP)
   add_subdirectory("Bootstrap")
 else()
@@ -17,13 +15,4 @@
   if(MX_ENABLE_GUI)
     add_subdirectory("GUI")
   endif(MX_ENABLE_GUI)
-endif()
-=======
-add_subdirectory("Import")
-add_subdirectory("Index")
-add_subdirectory("Build")
-
-if(MX_ENABLE_GUI)
-  add_subdirectory("GUI")
-endif(MX_ENABLE_GUI)
->>>>>>> 558039a6
+endif()