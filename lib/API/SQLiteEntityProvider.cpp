--- conflicted
+++ resolved
@@ -316,61 +316,9 @@
   return FragmentImpl::Ptr(std::move(ret), ret_ptr);
 }
 
-<<<<<<< HEAD
-gap::generator<WeggliQueryMatch> SQLiteEntityProvider::Query(
-    const Ptr &self, const WeggliQuery &query_tree) {
-
-  std::map<unsigned, unsigned> eol_offset_to_line_num;
-  std::set<std::tuple<mx::RawEntityId, unsigned>> line_results;
-  auto &storage = d->GetStorage();
-  for(RawEntityId file_id = kMinEntityIdIncrement;
-        file_id < d->next_file_id;
-        ++file_id) {
-
-    // Get the contents of the file. We may fail, which is OK, and generally
-    // implies a bad file id. There can be small gaps in the file ID space,
-    // which otherwise mostly occupies the range `[1, N)`.
-    auto maybe_contents = storage.GetSerializedFile(file_id);
-    if (!maybe_contents) {
-      continue;  // Bad file ID. This is expected for the way we get them.
-    }
-
-    WithUncompressedMessageImpl(
-      "file", maybe_contents.value(),
-      [=, this, &eol_offset_to_line_num, &line_results]
-      (capnp::MessageReader &reader) {
-        mx::rpc::File::Reader file = reader.getRoot<mx::rpc::File>();
-        std::string_view file_contents(file.getData().cStr(),
-                                       file.getData().size());
-
-        eol_offset_to_line_num.clear();
-        for (mx::rpc::UpperBound::Reader ubr : file.getEolOffsets()) {
-          eol_offset_to_line_num.emplace(ubr.getOffset(), ubr.getVal());
-        }
-
-        query_tree.ForEachMatch(
-            file_contents,
-            [=, this, &line_results] (const mx::WeggliMatchData &match) -> bool {
-              unsigned prev_line = 0;
-              for (auto i = match.begin_offset; i < match.end_offset; ++i) {
-                auto line_it = eol_offset_to_line_num.upper_bound(i);
-                if (line_it != eol_offset_to_line_num.end()) {
-                  auto line = line_it->second;
-                  if (line != prev_line) {
-                    prev_line = line;
-                    line_results.emplace(file_id, line);
-                  }
-                }
-              }
-              return true;
-            });
-        });
-  }
-=======
 // Return the list of fragments covering / overlapping some lines in a file.
 FragmentIdList SQLiteEntityProvider::FragmentsCoveringLines(
     const Ptr &self, PackedFileId file_id, std::vector<unsigned> lines) {
->>>>>>> bbac1c6e
 
   RawEntityId raw_file_id = file_id.Pack();
 
@@ -378,36 +326,11 @@
   sqlite::Statement &add_line_number = context->add_line_number_to_list;
   sqlite::Statement &get_fragment_ids = context->get_fragments_covered_by_lines;
 
-<<<<<<< HEAD
-  WeggliQueryResultImpl res(query_tree, self, std::move(fragment_ids));
-  for(auto match : res.enumerate()) {
-    co_yield match;
-  }
-}
-
-gap::generator<RegexQueryMatch> SQLiteEntityProvider::Query(
-    const Ptr &self, const RegexQuery &regex) {
-
-  std::map<unsigned, unsigned> offset_to_line_num;
-  std::set<std::tuple<mx::RawEntityId, unsigned>> line_results;
-  auto &storage = d->GetStorage();
-  for(RawEntityId file_id = kMinEntityIdIncrement;
-        file_id < d->next_file_id;
-        ++file_id) {
-    // Get the contents of the file. We may fail, which is OK, and generally
-    // implies a bad file id. There can be small gaps in the file ID space, which
-    // otherwise mostly occupies the range `[1, N)`.
-    auto maybe_contents = storage.GetSerializedFile(file_id);
-    if (!maybe_contents) {
-      continue;  // Bad file ID. This is expected for the way we get them.
-    }
-=======
   sqlite::AbortingTransaction temporary_changes_only(context->db);
 
   std::sort(lines.begin(), lines.end());
   auto it = std::unique(lines.begin(), lines.end());
   lines.erase(it, lines.end());
->>>>>>> bbac1c6e
 
   for (unsigned line : lines) {
     add_line_number.BindValues(raw_file_id, line);
@@ -427,14 +350,7 @@
     }
   }
 
-<<<<<<< HEAD
-  RegexQueryResultImpl res(regex, self, std::move(fragment_ids));
-  for(auto match : res.enumerate()) {
-    co_yield match;
-  }
-=======
   return ret;
->>>>>>> bbac1c6e
 }
 
 RawEntityIdList SQLiteEntityProvider::Redeclarations(
