// Copyright (c) 2022-present, Trail of Bits, Inc.
// All rights reserved.
//
// This source code is licensed in accordance with the terms specified in
// the LICENSE file found in the root directory of this source tree.

#include "CachingEntityProvider.h"

#include <cassert>
#include <chrono>
#include <thread>

namespace mx {

CachingEntityProvider::~CachingEntityProvider(void) noexcept {}

// Clear any caches.
void CachingEntityProvider::ClearCache(void) {
  std::lock_guard<std::recursive_mutex> locker(lock);
  ClearCacheLocked(version_number);
  next->ClearCache();
}

unsigned CachingEntityProvider::VersionNumber(void) {
  std::lock_guard<std::recursive_mutex> locker(lock);
  return version_number;
}

unsigned CachingEntityProvider::VersionNumber(const Ptr &self) {
  return next->VersionNumber(self);
}

void CachingEntityProvider::ClearCacheLocked(unsigned new_version_number) {
  fragments.clear();
  files.clear();
  file_fragments.clear();
  file_list.clear();
  redeclarations.clear();
  has_file_list = false;
  version_number = new_version_number;
  next->VersionNumberChanged(new_version_number);
}

void CachingEntityProvider::VersionNumberChanged(unsigned new_version_number) {
  std::lock_guard<std::recursive_mutex> locker(lock);
  if (new_version_number > version_number) {
    ClearCacheLocked(new_version_number);
  }
}

FilePathMap CachingEntityProvider::ListFiles(const Ptr &self) {
  std::lock_guard<std::recursive_mutex> locker(lock);
  if (!has_file_list) {
    has_file_list = true;
    file_list = next->ListFiles(self);
  }
  return file_list;
}

// Get the current list of fragment IDs associated with a file.
FragmentIdList CachingEntityProvider::ListFragmentsInFile(
    const Ptr &self, SpecificEntityId<FileId> id) {
  RawEntityId raw_id = id.Pack();
  std::lock_guard<std::recursive_mutex> locker(lock);
  if (auto it = file_fragments.find(raw_id); it != file_fragments.end()) {
    return it->second;
  } else {
    auto fragment_ids = next->ListFragmentsInFile(self, id);
    file_fragments.emplace(raw_id, fragment_ids);  // Cache it.
    return fragment_ids;
  }
}

FileImpl::Ptr CachingEntityProvider::FileFor(
    const Ptr &self, SpecificEntityId<FileId> id) {
  
  RawEntityId raw_id = id.Pack();
  std::lock_guard<std::recursive_mutex> locker(lock);
  FileImpl::Ptr ptr;
  if (auto it = files.find(raw_id); it != files.end()) {
    ptr = it->second.lock();
  }

  // NOTE(pag): This may lead to `files` being wiped out due to a cache
  //            invalidation.
  if (!ptr) {
    ptr = next->FileFor(self, id);
    files[raw_id] = ptr;
  }

  // Extend liftime of `ptr`.
  entities.emplace_back(ptr, ptr.get());

  return ptr;
}

FragmentImpl::Ptr CachingEntityProvider::FragmentFor(
    const Ptr &self, SpecificEntityId<FragmentId> id) {
  
  RawEntityId raw_id = id.Pack();
  std::lock_guard<std::recursive_mutex> locker(lock);
  FragmentImpl::Ptr ptr;
  if (auto it = fragments.find(raw_id); it != fragments.end()) {
    ptr = it->second.lock();
  }

  // NOTE(pag): This may lead to `fragments` being wiped out due to a cache
  //            invalidation.
  if (!ptr) {
    ptr = next->FragmentFor(self, id);
    fragments[raw_id] = ptr;
  }

  // Extend the liftime of `ptr`.
  entities.emplace_back(ptr, ptr.get());
  
  return ptr;
}

<<<<<<< HEAD
gap::generator<WeggliQueryMatch> CachingEntityProvider::Query(
    const Ptr &self, const WeggliQuery &query) {
  return next->Query(self, query);
}

gap::generator<RegexQueryMatch> CachingEntityProvider::Query(
    const Ptr &self, const RegexQuery &query) {
  return next->Query(self, query);
}
=======
// Return the list of fragments covering / overlapping some lines in a file.
FragmentIdList CachingEntityProvider::FragmentsCoveringLines(
    const Ptr &self, PackedFileId file, std::vector<unsigned> lines) {
  return next->FragmentsCoveringLines(self, file, std::move(lines));
}

RawEntityIdList CachingEntityProvider::Redeclarations(
    const Ptr &self, SpecificEntityId<DeclarationId> eid) {
>>>>>>> bbac1c6e

  auto raw_id = eid.Pack();

  std::shared_ptr<RawEntityIdList> redecls;
  do {
    std::lock_guard<std::recursive_mutex> locker(lock);
    auto redecl_it = redeclarations.find(raw_id);
    if (redecl_it != redeclarations.end()) {
      redecls = redecl_it->second;
    }
  } while (false);

  if (!redecls) {
    redecls = std::make_shared<RawEntityIdList>(
        next->Redeclarations(self, eid));

    std::lock_guard<std::recursive_mutex> locker(lock);
    redeclarations.emplace(raw_id, redecls);
  }

  return *redecls;
}

void CachingEntityProvider::FillUses(
    const Ptr &self, RawEntityId eid,
    RawEntityIdList &redecl_ids_out,
    FragmentIdList &fragment_ids_out) {

  if (!std::holds_alternative<DeclarationId>(EntityId(eid).Unpack())) {
    next->FillUses(self, eid, redecl_ids_out, fragment_ids_out);
    return;
  }

  std::shared_ptr<RawEntityIdList> redecls;
  do {
    std::lock_guard<std::recursive_mutex> locker(lock);
    auto redecl_it = redeclarations.find(eid);
    if (redecl_it != redeclarations.end()) {
      redecls = redecl_it->second;
    }
  } while (false);

  if (!redecls) {
    next->FillUses(self, eid, redecl_ids_out, fragment_ids_out);
    redecls = std::make_shared<RawEntityIdList>(redecl_ids_out);

    std::lock_guard<std::recursive_mutex> locker(lock);
    redeclarations.emplace(eid, std::move(redecls));

  } else {
    redecl_ids_out = *redecls;
    next->FillUses(self, eid, redecl_ids_out, fragment_ids_out);
  }
}

void CachingEntityProvider::FillReferences(
    const Ptr &self, RawEntityId eid,
    RawEntityIdList &redecl_ids_out,
    FragmentIdList &fragment_ids_out) {

  if (!std::holds_alternative<DeclarationId>(EntityId(eid).Unpack())) {
    next->FillReferences(self, eid, redecl_ids_out, fragment_ids_out);
    return;
  }

  std::shared_ptr<RawEntityIdList> redecls;
  do {
    std::lock_guard<std::recursive_mutex> locker(lock);
    auto redecl_it = redeclarations.find(eid);
    if (redecl_it != redeclarations.end()) {
      redecls = redecl_it->second;
    }
  } while (false);

  if (!redecls) {
    next->FillReferences(self, eid, redecl_ids_out, fragment_ids_out);
    redecls = std::make_shared<RawEntityIdList>(redecl_ids_out);

    std::lock_guard<std::recursive_mutex> locker(lock);
    redeclarations.emplace(eid, std::move(redecls));

  } else {
    redecl_ids_out = *redecls;
    next->FillReferences(self, eid, redecl_ids_out, fragment_ids_out);
  }
}

void CachingEntityProvider::FindSymbol(
    const Ptr &self, std::string name, std::vector<RawEntityId> &ids_out) {
  return next->FindSymbol(self, std::move(name), ids_out);
}

// Returns an entity provider that gets entities from a UNIX domain socket.
EntityProvider::Ptr EntityProvider::in_memory_cache(
    Ptr next, unsigned timeout_s_) {
  auto ret = std::make_shared<CachingEntityProvider>(std::move(next));

  // Run a reclaimer thread that will extend the lifetimes of entities in
  // the cache.
  std::thread reclaimer_thread(
      [] (std::weak_ptr<CachingEntityProvider> weak_self, unsigned timeout_s) {
        std::vector<std::shared_ptr<const void>> next_entities;
        while (true) {
          
          // Clear out the prior set of entities. This might be the last thing
          // keeping the entitiy provider alive if we're "just past the end"
          // of the program.
          next_entities.clear();

          do {
            // Get a strong pointer to the entity provider. If it's being used
            // then it's also keeping itself alive with reference cycles in
            // `entities`, which we need to steal.
            auto self = weak_self.lock();
            if (!self) {
              return;
            }

            // Steal the next set of entities to cache from the entity
            // provider.
            std::lock_guard<std::recursive_mutex> locker(self->lock);
            next_entities.swap(self->entities);
          } while (false);

          using namespace std::chrono_literals;
          std::this_thread::sleep_for(1s * timeout_s);
        }
      },
      ret,
      timeout_s_);
  reclaimer_thread.detach();
  return ret;
}

}  // namespace mx<|MERGE_RESOLUTION|>--- conflicted
+++ resolved
@@ -117,17 +117,6 @@
   return ptr;
 }
 
-<<<<<<< HEAD
-gap::generator<WeggliQueryMatch> CachingEntityProvider::Query(
-    const Ptr &self, const WeggliQuery &query) {
-  return next->Query(self, query);
-}
-
-gap::generator<RegexQueryMatch> CachingEntityProvider::Query(
-    const Ptr &self, const RegexQuery &query) {
-  return next->Query(self, query);
-}
-=======
 // Return the list of fragments covering / overlapping some lines in a file.
 FragmentIdList CachingEntityProvider::FragmentsCoveringLines(
     const Ptr &self, PackedFileId file, std::vector<unsigned> lines) {
@@ -136,7 +125,6 @@
 
 RawEntityIdList CachingEntityProvider::Redeclarations(
     const Ptr &self, SpecificEntityId<DeclarationId> eid) {
->>>>>>> bbac1c6e
 
   auto raw_id = eid.Pack();
 
