--- conflicted
+++ resolved
@@ -12,7 +12,6 @@
 #include <multiplier/Entities/Designator.h>
 #include <multiplier/Entities/Macro.h>
 #include <multiplier/Entities/Type.h>
-#include <multiplier/Macro.h>
 
 #include "File.h"
 #include "Re2.h"
@@ -22,25 +21,9 @@
 
 // Return the list of fragments in a file.
 gap::generator<Fragment> Fragment::in(const File &file) {
-  auto &ep = file.impl->ep;
-  auto fragment_ids = ep->ListFragmentsInFile(ep, file.impl->file_id);
-  auto num_fragments = fragment_ids.size();
-  for(size_t i = 0; i < num_fragments; ++i) {
-    auto frag = ep->FragmentFor(ep, fragment_ids[i]);
-    if (frag) {
-      co_yield frag;
-    }
-  }
-}
-
-<<<<<<< HEAD
-=======
-// Return the list of fragments in a file.
-FragmentList Fragment::in(const File &file) {
   return file.fragments();
 }
 
->>>>>>> bbac1c6e
 // Return the fragment containing a query match.
 Fragment Fragment::containing(const WeggliQueryMatch &match) {
   return Fragment(match.frag);
