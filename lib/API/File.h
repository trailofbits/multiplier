--- conflicted
+++ resolved
@@ -29,18 +29,6 @@
 
   // Add a file to the cache.
   const FileLocationVector &Add(File file);
-};
-
-<<<<<<< HEAD
-=======
-class FileListImpl {
- public:
-  const EntityProvider::Ptr ep;
-
-  // NOTE(pag): These are `EntityId`-packed file ids.
-  FileIdList file_ids;
-
-  explicit FileListImpl(EntityProvider::Ptr ep_);
 };
 
 class ReadFileTokensFromFile final : public TokenReader {
@@ -82,7 +70,6 @@
   const FileImpl *OwningFile(void) const noexcept final;
 };
 
->>>>>>> bbac1c6e
 // Interface for accessing the tokens of a file.
 class FileImpl final {
  public:
