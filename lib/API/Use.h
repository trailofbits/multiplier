--- conflicted
+++ resolved
@@ -16,16 +16,13 @@
 
 namespace mx {
 
-class UseIteratorImpl final {
+class BaseUseIteratorImpl {
  public:
   std::shared_ptr<EntityProvider> ep;
   std::vector<RawEntityId> search_ids;
-<<<<<<< HEAD
-  std::vector<RawEntityId> fragment_ids;
+  FragmentIdList fragment_ids;
   unsigned fragment_offset{0u};
   unsigned list_offset{0u};
-=======
-  FragmentIdList fragment_ids;
 
   inline BaseUseIteratorImpl(std::shared_ptr<EntityProvider> ep_)
       : ep(std::move(ep_)) {}
@@ -33,7 +30,6 @@
 
 class UseIteratorImpl : public BaseUseIteratorImpl {
  public:
->>>>>>> bbac1c6e
 
   UseIteratorImpl(EntityProvider::Ptr ep_, const Decl &entity);
   UseIteratorImpl(EntityProvider::Ptr ep_, const Stmt &entity);
@@ -43,7 +39,6 @@
   UseIteratorImpl(EntityProvider::Ptr ep_, const File &entity);
   UseIteratorImpl(FragmentImpl::Ptr frag, const Token &entity);
 
-<<<<<<< HEAD
   void FillAndUniqueFragmentIds(void);
 
   // Methods for finding the next user.
@@ -51,6 +46,7 @@
   bool FindNextStmt(UseBase &use);
   bool FindNextType(UseBase &use);
   bool FindNextAttr(UseBase &use);
+  bool FindNextMacro(UseBase &use);
   bool FindNextPseudo(UseBase &use);
   bool FindNext(UseBase &use);
 
@@ -61,15 +57,6 @@
       co_yield use;
     }
   }
-=======
-  // Methods for finding the next user.
-  bool FindNextDecl(UseIteratorBase &self);
-  bool FindNextStmt(UseIteratorBase &self);
-  bool FindNextType(UseIteratorBase &self);
-  bool FindNextAttr(UseIteratorBase &self);
-  bool FindNextMacro(UseIteratorBase &self);
-  bool FindNextPseudo(UseIteratorBase &self);
-  bool FindNext(UseIteratorBase &self);
 };
 
 class ReferenceIteratorImpl : public BaseUseIteratorImpl {
@@ -77,7 +64,9 @@
   ReferenceIteratorImpl(EntityProvider::Ptr ep_, const Decl &entity);
   ReferenceIteratorImpl(EntityProvider::Ptr ep_, const Macro &entity);
   ReferenceIteratorImpl(EntityProvider::Ptr ep_, const File &entity);
->>>>>>> bbac1c6e
+
+  gap::generator<MacroReference> enumerate_macros(void);
+  gap::generator<StmtReference> enumerate_stmts(void);
 };
 
 }  // namespace mx