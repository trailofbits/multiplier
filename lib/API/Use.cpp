--- conflicted
+++ resolved
@@ -76,23 +76,11 @@
 template <typename Reader>
 static DeclKind Get_Decl_Kind(const Reader &);
 
-<<<<<<< HEAD
-void UseIteratorImpl::FillAndUniqueFragmentIds(void) {
-  if (fragment_ids.empty()) {
-    for (auto eid : search_ids) {
-      auto vid = EntityId(eid).Unpack();
-      if (std::holds_alternative<DeclarationId>(vid)) {
-        fragment_ids.push_back(std::get<DeclarationId>(vid).fragment_id);
-      }
-    }
-  }
-=======
 template <typename Reader>
 static StmtKind Get_Stmt_Kind(const Reader &);
 
 template <typename Reader>
 static TypeKind Get_Type_Kind(const Reader &);
->>>>>>> bbac1c6e
 
 template <typename Reader>
 static AttrKind Get_Attr_Kind(const Reader &);
@@ -117,13 +105,9 @@
 }
 
 UseIteratorImpl::UseIteratorImpl(EntityProvider::Ptr ep_, const Decl &entity)
-<<<<<<< HEAD
-    : ep(std::move(ep_)) {
-=======
     : BaseUseIteratorImpl(std::move(ep_)) {
   PackedDeclarationId sid = entity.id();
   DeclarationId did = sid.Unpack();
->>>>>>> bbac1c6e
 
   ep->FillUses(ep, sid.Pack(), search_ids, fragment_ids);
 
@@ -144,29 +128,6 @@
 }
 
 UseIteratorImpl::UseIteratorImpl(EntityProvider::Ptr ep_, const Stmt &entity)
-<<<<<<< HEAD
-    : ep(std::move(ep_)) {
-  search_ids.push_back(entity.id());
-  fragment_ids.push_back(entity.fragment->fragment_id);
-}
-
-UseIteratorImpl::UseIteratorImpl(EntityProvider::Ptr ep_, const Type &entity)
-    : ep(std::move(ep_)) {
-  search_ids.push_back(entity.id());
-  fragment_ids.push_back(entity.fragment->fragment_id);
-}
-
-UseIteratorImpl::UseIteratorImpl(EntityProvider::Ptr ep_, const Attr &entity)
-    : ep(std::move(ep_)) {
-  search_ids.push_back(entity.id());
-  fragment_ids.push_back(entity.fragment->fragment_id);
-}
-
-UseIteratorImpl::UseIteratorImpl(FragmentImpl::Ptr frag, const Token &entity)
-    : ep(frag->ep) {
-  search_ids.push_back(entity.id());
-  fragment_ids.push_back(frag->fragment_id);
-=======
     : BaseUseIteratorImpl(std::move(ep_)) {
   PackedStatementId id = entity.id();
   search_ids.push_back(entity.id().Pack());
@@ -239,7 +200,6 @@
   std::sort(fragment_ids.begin(), fragment_ids.end());
   auto it = std::unique(fragment_ids.begin(), fragment_ids.end());
   fragment_ids.erase(it, fragment_ids.end());
->>>>>>> bbac1c6e
 }
 
 bool UseIteratorImpl::FindNextDecl(UseBase &use) {
@@ -360,13 +320,13 @@
   return false;
 }
 
-bool UseIteratorImpl::FindNextMacro(UseIteratorBase &self) {
-  while (self.list_offset < self.use.fragment->num_macros) {
-    self.use.offset = self.list_offset++;
-    mx::ast::Macro::Reader reader = self.use.fragment->NthMacro(self.use.offset);
+bool UseIteratorImpl::FindNextMacro(UseBase& use) {
+  while (list_offset < use.fragment->num_macros) {
+    use.offset = list_offset++;
+    mx::ast::Macro::Reader reader = use.fragment->NthMacro(use.offset);
     bool found = false;
 
-    self.use.selectors.reset();
+    use.selectors.reset();
 
     for (auto eid : search_ids) {
       switch (Get_Macro_Kind(reader)) {
@@ -374,7 +334,7 @@
 #define MX_BEGIN_VISIT_ABSTRACT_MACRO(name)
 #define MX_BEGIN_VISIT_MACRO(name) \
     case name::static_kind(): \
-      FindUses_ ## name (eid, self.use.selectors, reader, found); \
+      FindUses_ ## name (eid, use.selectors, reader, found); \
       break;
 
 #include <multiplier/Visitor.inc.h>
@@ -477,22 +437,17 @@
           return true;
         } else {
           // Skip to next list; didn't find.
-<<<<<<< HEAD
-          use.kind = UseKind::CXX_BASE_SPECIFIER;
+          use.kind = UseKind::MACRO;
           list_offset = 0u;
-=======
-          self.use.kind = UseKind::MACRO;
-          self.list_offset = 0u;
           continue;
         }
       case UseKind::MACRO:
-        if (FindNextMacro(self)) {
+        if (FindNextMacro(use)) {
           return true;
         } else {
           // Skip to next list; didn't find.
-          self.use.kind = UseKind::CXX_BASE_SPECIFIER;
-          self.list_offset = 0u;
->>>>>>> bbac1c6e
+          use.kind = UseKind::CXX_BASE_SPECIFIER;
+          list_offset = 0u;
           continue;
         }
       case UseKind::CXX_BASE_SPECIFIER:
@@ -712,9 +667,6 @@
   }
 }
 
-<<<<<<< HEAD
-Stmt Reference::statement(void) && noexcept {
-=======
 ReferenceIteratorImpl::ReferenceIteratorImpl(EntityProvider::Ptr ep_,
                                              const Decl &entity)
     : BaseUseIteratorImpl(std::move(ep_)) {
@@ -774,24 +726,99 @@
   //            files of the compiler itself.
 }
 
-StmtReferenceIterator::~StmtReferenceIterator(void) {}
-
-void StmtReferenceIterator::Advance(void) {
-  if (!impl || impl->search_ids.empty() || impl->fragment_ids.empty()) {
-    impl.reset();
-    return;
-  }
-
+gap::generator<MacroReference> ReferenceIteratorImpl::enumerate_macros(void) {
+  if (search_ids.empty() || fragment_ids.empty()) {
+    co_return;
+  }
+
+  assert(search_ids.size() == 1u);
+  RawEntityId search_id = search_ids[0];
+  unsigned fragment_offset = 0u;
+  MacroReference user;
+
+  for (;;) {
+    // Initialize to the first macro of the fragment.
+    if (!user.fragment) {
+      if (fragment_offset >= fragment_ids.size()) {
+        co_return;
+      }
+
+      auto frag_id = fragment_ids[fragment_offset++];
+      user.fragment = ep->FragmentFor(ep, frag_id);
+      if (!user.fragment) {
+        continue;
+      }
+
+      user.offset = 0u;
+
+    // Skip to the next macro.
+    } else {
+      ++user.offset;
+    }
+
+    // We've exhausted the macros in this fragment; skip to the next
+    // fragment.
+    if (user.offset >= user.fragment->num_macros) {
+      user.fragment.reset();
+      user.offset = 0u;
+      continue;
+    }
+
+    Macro macro(std::move(user.fragment), user.offset);
+
+    // Needs to match what is in `LinkExternalReferencesInFragment` in
+    // `bin/Index/LinkExternalReferencesInFragment.cpp`.
+    switch (macro.kind()) {
+      case mx::MacroKind::EXPANSION: {
+        auto &exp = reinterpret_cast<const MacroExpansion &>(macro);
+        if (auto def = exp.definition()) {
+          SpecificEntityId<MacroId> referenced_id = def->id();
+          if (referenced_id.Pack() == search_id) {
+            user.fragment = std::move(macro.fragment);  // Take it back.
+            co_yield user;  // Hit!
+          }
+        }
+        break;
+      }
+      case mx::MacroKind::INCLUDE_DIRECTIVE:
+      case mx::MacroKind::INCLUDE_NEXT_DIRECTIVE:
+      case mx::MacroKind::INCLUDE_MACROS_DIRECTIVE:
+      case mx::MacroKind::IMPORT_DIRECTIVE: {
+        auto &inc = reinterpret_cast<const IncludeLikeMacroDirective &>(macro);
+        if (auto file = inc.included_file()) {
+          SpecificEntityId<FileId> referenced_id = file->id();
+          if (referenced_id.Pack() == search_id) {
+            user.fragment = std::move(macro.fragment);  // Take it back.
+            co_yield user;  // Hit!
+          }
+        }
+        break;
+      }
+
+      default:
+        break;
+    }
+
+    user.fragment = std::move(macro.fragment);  // Take it back.
+  }
+}
+
+gap::generator<StmtReference> ReferenceIteratorImpl::enumerate_stmts(void) {
+  if (search_ids.empty() || fragment_ids.empty()) {
+    co_return;
+  }
+
+  unsigned fragment_offset = 0;
+  StmtReference user;
   for (;;) {
     // Initialize to the first statement of the fragment.
     if (!user.fragment) {
-      if (fragment_offset >= impl->fragment_ids.size()) {
-        impl.reset();  // Done.
-        return;
-      }
-
-      auto frag_id = impl->fragment_ids[fragment_offset++];
-      user.fragment = impl->ep->FragmentFor(impl->ep, frag_id);
+      if (fragment_offset >= fragment_ids.size()) {
+        co_return;
+      }
+
+      auto frag_id = fragment_ids[fragment_offset++];
+      user.fragment = ep->FragmentFor(ep, frag_id);
       if (!user.fragment) {
         continue;
       }
@@ -838,10 +865,10 @@
 
         if (std::optional<Decl> ref_decl = stmt.referenced_declaration()) {
           PackedDeclarationId referenced_id = ref_decl->id();
-          for (RawEntityId search_id : impl->search_ids) {
+          for (RawEntityId search_id : search_ids) {
             if (referenced_id == search_id) {
               user.fragment = std::move(stmt.fragment);  // Take it back.
-              return;  // Hit!
+              co_yield user;
             }
           }
         }
@@ -855,7 +882,6 @@
 }
 
 Stmt StmtReference::statement(void) && noexcept {
->>>>>>> bbac1c6e
   return Stmt(std::move(fragment), offset);
 }
 
@@ -871,85 +897,6 @@
   return Stmt(fragment, offset);
 }
 
-MacroReferenceIterator::~MacroReferenceIterator(void) {}
-
-void MacroReferenceIterator::Advance(void) {
-  if (!impl || impl->search_ids.empty() || impl->fragment_ids.empty()) {
-    impl.reset();
-    return;
-  }
-
-  assert(impl->search_ids.size() == 1u);
-  RawEntityId search_id = impl->search_ids[0];
-
-  for (;;) {
-    // Initialize to the first macro of the fragment.
-    if (!user.fragment) {
-      if (fragment_offset >= impl->fragment_ids.size()) {
-        impl.reset();  // Done.
-        return;
-      }
-
-      auto frag_id = impl->fragment_ids[fragment_offset++];
-      user.fragment = impl->ep->FragmentFor(impl->ep, frag_id);
-      if (!user.fragment) {
-        continue;
-      }
-
-      user.offset = 0u;
-
-    // Skip to the next macro.
-    } else {
-      ++user.offset;
-    }
-
-    // We've exhausted the macros in this fragment; skip to the next
-    // fragment.
-    if (user.offset >= user.fragment->num_macros) {
-      user.fragment.reset();
-      user.offset = 0u;
-      continue;
-    }
-
-    Macro macro(std::move(user.fragment), user.offset);
-
-    // Needs to match what is in `LinkExternalReferencesInFragment` in
-    // `bin/Index/LinkExternalReferencesInFragment.cpp`.
-    switch (macro.kind()) {
-      case mx::MacroKind::EXPANSION: {
-        auto &exp = reinterpret_cast<const MacroExpansion &>(macro);
-        if (auto def = exp.definition()) {
-          SpecificEntityId<MacroId> referenced_id = def->id();
-          if (referenced_id.Pack() == search_id) {
-            user.fragment = std::move(macro.fragment);  // Take it back.
-            return;  // Hit!
-          }
-        }
-        break;
-      }
-      case mx::MacroKind::INCLUDE_DIRECTIVE:
-      case mx::MacroKind::INCLUDE_NEXT_DIRECTIVE:
-      case mx::MacroKind::INCLUDE_MACROS_DIRECTIVE:
-      case mx::MacroKind::IMPORT_DIRECTIVE: {
-        auto &inc = reinterpret_cast<const IncludeLikeMacroDirective &>(macro);
-        if (auto file = inc.included_file()) {
-          SpecificEntityId<FileId> referenced_id = file->id();
-          if (referenced_id.Pack() == search_id) {
-            user.fragment = std::move(macro.fragment);  // Take it back.
-            return;  // Hit!
-          }
-        }
-        break;
-      }
-
-      default:
-        break;
-    }
-
-    user.fragment = std::move(macro.fragment);  // Take it back.
-  }
-}
-
 Macro MacroReference::macro(void) && noexcept {
   return Macro(std::move(fragment), offset);
 }
