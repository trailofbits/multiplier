// Copyright (c) 2022-present, Trail of Bits, Inc.
// All rights reserved.
//
// This source code is licensed in accordance with the terms specified in
// the LICENSE file found in the root directory of this source tree.

#include "InvalidEntityProvider.h"

namespace mx {

InvalidEntityProvider::~InvalidEntityProvider(void) noexcept {}

void InvalidEntityProvider::ClearCache(void) {}

unsigned InvalidEntityProvider::VersionNumber(void) {
  return 0u;
}

unsigned InvalidEntityProvider::VersionNumber(const Ptr &) {
  return 0u;
}

void InvalidEntityProvider::VersionNumberChanged(unsigned) {}

FilePathMap InvalidEntityProvider::ListFiles(const Ptr &) {
  return {};
}

FragmentIdList InvalidEntityProvider::ListFragmentsInFile(
    const Ptr &, SpecificEntityId<FileId>) {
  return {};
}

FileImpl::Ptr InvalidEntityProvider::FileFor(
    const Ptr &, SpecificEntityId<FileId>) {
  return {};
}

FragmentImpl::Ptr InvalidEntityProvider::FragmentFor(
    const Ptr &, SpecificEntityId<FragmentId>) {
  return {};
}

<<<<<<< HEAD
gap::generator<WeggliQueryMatch> InvalidEntityProvider::Query(
    const Ptr &, const WeggliQuery &) {
  co_return;
}

gap::generator<RegexQueryMatch> InvalidEntityProvider::Query(
    const Ptr &, const RegexQuery &) {
  co_return;
}

std::vector<RawEntityId> InvalidEntityProvider::Redeclarations(
    const Ptr &, RawEntityId) {
=======
// Return the list of fragments covering / overlapping some lines in a file.
FragmentIdList InvalidEntityProvider::FragmentsCoveringLines(
    const Ptr &, PackedFileId, std::vector<unsigned>) {
  return {};
}

RawEntityIdList InvalidEntityProvider::Redeclarations(
    const Ptr &, SpecificEntityId<DeclarationId>) {
>>>>>>> bbac1c6e
  return {};
}

void InvalidEntityProvider::FillUses(
    const Ptr &, RawEntityId eid,
    RawEntityIdList &redecl_ids_out,
    FragmentIdList &fragment_ids_out) {
  redecl_ids_out.clear();
  fragment_ids_out.clear();
}

void InvalidEntityProvider::FillReferences(
    const Ptr &, RawEntityId eid,
    RawEntityIdList &redecl_ids_out,
    FragmentIdList &fragment_ids_out) {
  redecl_ids_out.clear();
  fragment_ids_out.clear();
}

void InvalidEntityProvider::FindSymbol(
    const Ptr &, std::string name, std::vector<RawEntityId> &ids_out) {
  ids_out.clear();
}

Index::Index(void)
    : impl(std::make_shared<InvalidEntityProvider>()) {}

}  // namespace mx<|MERGE_RESOLUTION|>--- conflicted
+++ resolved
@@ -41,20 +41,6 @@
   return {};
 }
 
-<<<<<<< HEAD
-gap::generator<WeggliQueryMatch> InvalidEntityProvider::Query(
-    const Ptr &, const WeggliQuery &) {
-  co_return;
-}
-
-gap::generator<RegexQueryMatch> InvalidEntityProvider::Query(
-    const Ptr &, const RegexQuery &) {
-  co_return;
-}
-
-std::vector<RawEntityId> InvalidEntityProvider::Redeclarations(
-    const Ptr &, RawEntityId) {
-=======
 // Return the list of fragments covering / overlapping some lines in a file.
 FragmentIdList InvalidEntityProvider::FragmentsCoveringLines(
     const Ptr &, PackedFileId, std::vector<unsigned>) {
@@ -63,7 +49,6 @@
 
 RawEntityIdList InvalidEntityProvider::Redeclarations(
     const Ptr &, SpecificEntityId<DeclarationId>) {
->>>>>>> bbac1c6e
   return {};
 }
 
