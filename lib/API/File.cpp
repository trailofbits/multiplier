// Copyright (c) 2022-present, Trail of Bits, Inc.
// All rights reserved.
//
// This source code is licensed in accordance with the terms specified in
// the LICENSE file found in the root directory of this source tree.

#include "File.h"

#include <cctype>
#include <multiplier/Entities/Attr.h>
#include <multiplier/Entities/Macro.h>
#include <multiplier/Entities/Designator.h>
#include <multiplier/Entities/Type.h>
#include <multiplier/Macro.h>
#include <mutex>

#include "Fragment.h"
#include "Re2.h"
#include "Use.h"
#include "Weggli.h"

namespace mx {

FileLocationCache::~FileLocationCache(void) {}

FileLocationCache::FileLocationCache(const FileLocationConfiguration &config)
    : impl(std::make_shared<FileLocationCacheImpl>(config)) {}

// Add a file to the cache.
const FileLocationVector &FileLocationCacheImpl::Add(File file) {
  std::unique_lock<std::mutex> locker(lock);

  FileLocationVector &vec = cache[file.impl->file_id];
  if (!vec.empty()) {
    return vec;
  }

  auto tokens = file.tokens();
  vec.reserve(tokens.size() + 1u);

  auto curr_line = 1u;
  auto curr_col = 1u;
  const auto tab_width = config.tab_width;
  const auto use_tab_stops = config.use_tab_stops;

  for (const Token &token : tokens) {
    vec.emplace_back(curr_line, curr_col);

    auto data = token.data();
    for (size_t i = 0u, max_i = data.size(); i < max_i; ++i) {
      const int ch = static_cast<signed char>(data[i]);
      if (ch == '\n') {
        curr_col = 1u;
        ++curr_line;

      // Carriage return.
      } else if (ch == '\r') {

      } else if (ch == '\t') {
        
        if (use_tab_stops) {
          if (1u < tab_width) {
            curr_col += (tab_width + 1u);
            curr_col = (curr_col / tab_width) * tab_width;

          } else {
            curr_col += tab_width; 
          }
        } else {
          curr_col += tab_width;
        }


      } else if (ch == ' ') {
        ++curr_col;

      // Four byte UTF-8.
      } else if (-1 == (ch >> 4)) {
        ++curr_col;
        i += 3;

      // Three byte UTF-8.
      } else if (-1 == (ch >> 3)) {
        ++curr_col;
        i += 2;

      // Two byte UTF-8.
      } else if (-1 == (ch >> 2)) {
        ++curr_col;
        i += 1;

      // Maybe ascii.
      } else {
        if (std::isgraph(ch)) {
          ++curr_col;
        }
      }
    }
  }

  vec.emplace_back(curr_line, curr_col);

  return vec;
}

// Add a file to the cache.
void FileLocationCache::add(const File &file) const {
  impl->Add(file);
}

// Remove a file from the cache.
void FileLocationCache::remove(const File &file) const {
  impl->cache.erase(file.impl->file_id);
}

// Clear the cache.
void FileLocationCache::clear(void) {
  impl->cache.clear();
}

// Return the line and column number for this token, if any.
std::optional<std::pair<unsigned, unsigned>> Token::location(
    const FileLocationCache &cache) const {

  std::optional<Token> maybe_file_token = file_token();
  if (!maybe_file_token) {
    return std::nullopt;
  }

  const FileImpl *file_ptr = maybe_file_token->impl->OwningFile();
  if (!file_ptr) {
    return std::nullopt;
  }

  File file(std::shared_ptr<const FileImpl>(std::move(maybe_file_token->impl),
                                            file_ptr));
  const FileLocationVector &vec = cache.impl->Add(std::move(file));

  if (maybe_file_token->offset >= vec.size()) {
    return std::nullopt;
  }

  return vec[maybe_file_token->offset];
}

// Return the line and column number for this token, if any.
std::optional<std::pair<unsigned, unsigned>> Token::next_location(
    const FileLocationCache &cache) const {

  std::optional<Token> maybe_file_token = file_token();
  if (!maybe_file_token) {
    return std::nullopt;
  }

  const FileImpl *file_ptr = maybe_file_token->impl->OwningFile();
  if (!file_ptr) {
    return std::nullopt;
  }

  File file(std::shared_ptr<const FileImpl>(std::move(maybe_file_token->impl),
                                            file_ptr));
  const FileLocationVector &vec = cache.impl->Add(std::move(file));

  if ((maybe_file_token->offset + 1u) >= vec.size()) {
    return std::nullopt;
  }

  return vec[maybe_file_token->offset + 1u];
}

// Return the file containing a specific fragment.
std::optional<File> File::containing(const Fragment &fragment) {
  const auto &ep = fragment.impl->ep;
  if (auto fp = ep->FileFor(ep, fragment.impl->FileContaingFirstToken())) {
    return File(std::move(fp));
  }
  return std::nullopt;
}

// Return the file containing a specific token substitution.
std::optional<File> File::containing(const Designator &entity) {
  const auto &ep = entity.fragment->ep;
  if (auto fp = ep->FileFor(ep, entity.fragment->FileContaingFirstToken())) {
    return File(std::move(fp));
  }
  return std::nullopt;
}

// Return the file containing the fragment containing a specific entity.
std::optional<File> File::containing(const Decl &entity) {
  const auto &ep = entity.fragment->ep;
  if (auto fp = ep->FileFor(ep, entity.fragment->FileContaingFirstToken())) {
    return File(std::move(fp));
  }
  return std::nullopt;
}

// Return the file containing the fragment containing a specific entity.
std::optional<File> File::containing(const Stmt &entity) {
  const auto &ep = entity.fragment->ep;
  if (auto fp = ep->FileFor(ep, entity.fragment->FileContaingFirstToken())) {
    return File(std::move(fp));
  }
  return std::nullopt;
}

// Return the file containing the fragment containing a specific entity.
std::optional<File> File::containing(const Type &entity) {
  const auto &ep = entity.fragment->ep;
  if (auto fp = ep->FileFor(ep, entity.fragment->FileContaingFirstToken())) {
    return File(std::move(fp));
  }
  return std::nullopt;
}

// Return the file containing a specific fragment.
std::optional<File> File::containing(const Attr &entity) {
  const auto &ep = entity.fragment->ep;
  if (auto fp = ep->FileFor(ep, entity.fragment->FileContaingFirstToken())) {
    return File(std::move(fp));
  }
  return std::nullopt;
}

// Return the file containing a specific fragment.
std::optional<File> File::containing(const Macro &entity) {
  const auto &ep = entity.fragment->ep;
  if (auto fp = ep->FileFor(ep, entity.fragment->FileContaingFirstToken())) {
    return File(std::move(fp));
  }
  return std::nullopt;
}

// Return the file containing a specific token.
std::optional<File> File::containing(const Token &token) {

  if (auto file = token.impl->OwningFile()) {
    return File(FileImpl::Ptr(token.impl, file));

  } else if (auto frag = token.impl->OwningFragment()) {
    return File::containing(Fragment(FragmentImpl::Ptr(token.impl, frag)));

  } else {
    return std::nullopt;
  }
}

// Return the file containing a regex match.
std::optional<File> File::containing(const RegexQueryMatch &match) {
  if (auto file = match.impl->OwningFile()) {
    return File(FileImpl::Ptr(match.impl, file));

  } else {
    return File::containing(Fragment::containing(match));
  }
}

// Return the file containing a specific fragment.
std::optional<File> File::containing(const WeggliQueryMatch &match) {
  if (auto file = match.impl->OwningFile()) {
    return File(FileImpl::Ptr(match.impl, file));

  } else {
    return File::containing(Fragment::containing(match));
  }
}

// Return all files in a given index.
<<<<<<< HEAD
gap::generator<File> File::in(const Index &index) {
  std::vector<RawEntityId> file_ids;
  auto file_paths = index.impl->ListFiles(index.impl);
  file_ids.reserve(file_paths.size());
  for (const auto &[path, file_id] : file_paths) {
    file_ids.emplace_back(file_id);
  }

  std::sort(file_ids.begin(), file_ids.end());
  auto it = std::unique(file_ids.begin(), file_ids.end());
  file_ids.erase(it, file_ids.end());

  for (size_t i = 0; i < file_ids.size(); ++i) {
    VariantId vid = EntityId(file_ids[i]).Unpack();
    if (std::holds_alternative<FileId>(vid)) {
      auto file = index.impl->FileFor(index.impl, std::get<FileId>(vid).file_id);
      if (file) {
        co_yield file;
      }
    }
  }
=======
FileList File::in(const Index &index) {
  return index.files();
>>>>>>> bbac1c6e
}

// Return the ID of this file.
SpecificEntityId<FileId> File::id(void) const noexcept {
  return FileId{impl->file_id};
}

FragmentList File::fragments(void) const {
  FileId fid(impl->file_id);
  auto &ep = impl->ep;
  auto list = std::make_shared<FragmentListImpl>(
      ep, ep->ListFragmentsInFile(ep, fid));
  auto num_fragments = list->fragment_ids.size();
  return FragmentList(std::move(list), static_cast<unsigned>(num_fragments));
}

FragmentIdList File::fragment_ids(void) const {
  FileId fid(impl->file_id);
  return impl->ep->ListFragmentsInFile(impl->ep, fid);
}

// Return the file tokens for the file.
TokenRange File::tokens(void) const noexcept {
  return TokenRange(impl->TokenReader(impl), 0u, impl->num_tokens);
}

// Return the contents of the file as a UTF-8 string.
std::string_view File::data(void) const noexcept {
  return impl->Data();
}

UseRange<FileUseSelector> File::uses(void) const {
  return std::make_shared<UseIteratorImpl>(impl->ep, *this);
}

// References of this file.
MacroReferenceRange File::references(void) const {
  return std::make_shared<ReferenceIteratorImpl>(impl->ep, *this);
}

}  // namespace mx<|MERGE_RESOLUTION|>--- conflicted
+++ resolved
@@ -11,7 +11,7 @@
 #include <multiplier/Entities/Macro.h>
 #include <multiplier/Entities/Designator.h>
 #include <multiplier/Entities/Type.h>
-#include <multiplier/Macro.h>
+#include <multiplier/AST.h>
 #include <mutex>
 
 #include "Fragment.h"
@@ -266,32 +266,8 @@
 }
 
 // Return all files in a given index.
-<<<<<<< HEAD
 gap::generator<File> File::in(const Index &index) {
-  std::vector<RawEntityId> file_ids;
-  auto file_paths = index.impl->ListFiles(index.impl);
-  file_ids.reserve(file_paths.size());
-  for (const auto &[path, file_id] : file_paths) {
-    file_ids.emplace_back(file_id);
-  }
-
-  std::sort(file_ids.begin(), file_ids.end());
-  auto it = std::unique(file_ids.begin(), file_ids.end());
-  file_ids.erase(it, file_ids.end());
-
-  for (size_t i = 0; i < file_ids.size(); ++i) {
-    VariantId vid = EntityId(file_ids[i]).Unpack();
-    if (std::holds_alternative<FileId>(vid)) {
-      auto file = index.impl->FileFor(index.impl, std::get<FileId>(vid).file_id);
-      if (file) {
-        co_yield file;
-      }
-    }
-  }
-=======
-FileList File::in(const Index &index) {
   return index.files();
->>>>>>> bbac1c6e
 }
 
 // Return the ID of this file.
@@ -299,13 +275,16 @@
   return FileId{impl->file_id};
 }
 
-FragmentList File::fragments(void) const {
+gap::generator<Fragment> File::fragments(void) const {
   FileId fid(impl->file_id);
   auto &ep = impl->ep;
-  auto list = std::make_shared<FragmentListImpl>(
-      ep, ep->ListFragmentsInFile(ep, fid));
-  auto num_fragments = list->fragment_ids.size();
-  return FragmentList(std::move(list), static_cast<unsigned>(num_fragments));
+  auto ids = ep->ListFragmentsInFile(ep, fid);
+  for(auto id : ids) {
+    auto frag = ep->FragmentFor(ep, id);
+    if(frag) {
+      co_yield frag;
+    }
+  }
 }
 
 FragmentIdList File::fragment_ids(void) const {
@@ -323,13 +302,19 @@
   return impl->Data();
 }
 
-UseRange<FileUseSelector> File::uses(void) const {
-  return std::make_shared<UseIteratorImpl>(impl->ep, *this);
+gap::generator<Use<FileUseSelector>> File::uses(void) const {
+  UseIteratorImpl it(impl->ep, *this);
+  for(auto use : it.enumerate<FileUseSelector>()) {
+    co_yield use;
+  }
 }
 
 // References of this file.
-MacroReferenceRange File::references(void) const {
-  return std::make_shared<ReferenceIteratorImpl>(impl->ep, *this);
+gap::generator<MacroReference> File::references(void) const {
+  ReferenceIteratorImpl it(impl->ep, *this);
+  for(auto ref : it.enumerate_macros()) {
+    co_yield ref;
+  }
 }
 
 }  // namespace mx