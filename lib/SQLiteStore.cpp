// Copyright (c) 2022-present, Trail of Bits, Inc.
// All rights reserved.
//
// This source code is licensed in accordance with the terms specified in
// the LICENSE file found in the root directory of this source tree.

#include "SQLiteStore.h"

#include <cstring>
#include <iostream>
#include <thread>
#include <shared_mutex>
#include <sqlite3.h>
#include <vector>

namespace sqlite {

#ifndef NDEBUG
// Nifty to double check that only one connection is being used/created
// per-thread.
static thread_local sqlite3 *tDatabase = nullptr;
#endif

class ConnectionImpl {
 public:
  const std::filesystem::path db_path;
  const bool read_only;
  sqlite3 *db{nullptr};
  std::vector<sqlite3_stmt *> stmts;

  std::shared_mutex busy_handler_lock;
  std::function<int(unsigned)> busy_handler;

  ConnectionImpl(const std::filesystem::path &db_path_,
                 bool read_only);

  ~ConnectionImpl(void);
};

ConnectionImpl::ConnectionImpl(const std::filesystem::path &db_path_,
                               bool read_only_)
    : db_path(db_path_),
      read_only(read_only_),
      busy_handler([] (unsigned) -> int {
        std::this_thread::yield();
        return 1;
      }) {

  int ro_flag = read_only
      ? SQLITE_OPEN_READONLY
      : (SQLITE_OPEN_READWRITE | SQLITE_OPEN_CREATE);

  int ret = sqlite3_open_v2(
      db_path.generic_string().c_str(), &db,
      (ro_flag | SQLITE_OPEN_NOMUTEX |
       SQLITE_OPEN_PRIVATECACHE | SQLITE_OPEN_WAL),
      nullptr);

#ifndef NDEBUG
  assert(!tDatabase);
  tDatabase = db;
#endif

  if (ret != SQLITE_OK) {
    throw Error("Failed to open database", db);
  }

  // When the database has been temporarily locked by another process, this
  // tells SQLite to retry the command/query until it succeeds, rather than
  // returning SQLITE_BUSY immediately.
  //
  // TODO(pag): Should this only happen if `busy_timeout` is `<= 0`?
  ret = sqlite3_busy_handler(
      db,
      +[](void *self_, int num_locks) -> int {
        auto self = reinterpret_cast<ConnectionImpl *>(self_);
        std::function<int(unsigned)> busy_handler;
        do {
          std::shared_lock<std::shared_mutex> locker(self->busy_handler_lock);
          busy_handler = self->busy_handler;
        } while (false);
        return busy_handler(
            (0 < num_locks) ? static_cast<unsigned>(num_locks) : 0u);
      },
      this);

  if (ret != SQLITE_OK) {
    throw Error("Failed to install busy handler", db);
  }

  if (read_only) {
    sqlite3_exec(db, "PRAGMA query_only", nullptr, nullptr, nullptr);
  }
}

ConnectionImpl::~ConnectionImpl(void) {

  // We may be holding onto state in the old busy handler, so replace it.
  sqlite3_busy_handler(
      db,
      +[](void *, int) -> int {
        std::this_thread::yield();
        return 1;
      },
      nullptr);

  for (sqlite3_stmt *stmt : stmts) {
    sqlite3_clear_bindings(stmt);
    sqlite3_reset(stmt);
    sqlite3_finalize(stmt);
  }

  stmts.clear();

  sqlite3_close(db);
}

Error::Error(const std::string &msg, sqlite3 *db)
    : runtime_error("[SQLite Error] " + msg + ": " +
                    std::string(sqlite3_errmsg(db))) {}

uint32_t QueryResult::NumColumns(void) {
  return sqlite3_column_count(impl.get());
}

int64_t QueryResult::getInt64(int32_t idx) {
  return sqlite3_column_int64(impl.get(), idx);
}

std::string QueryResult::getText(int32_t idx) {
  sqlite3_stmt *prepared_stmt = impl.get();
  auto ptr = reinterpret_cast<const char *>(
      sqlite3_column_blob(prepared_stmt, idx));
  auto len = sqlite3_column_bytes(prepared_stmt, idx);
  return std::string(ptr, len);
}

std::string_view QueryResult::getBlob(int32_t idx) {
  sqlite3_stmt *prepared_stmt = impl.get();
  auto ptr = reinterpret_cast<const char *>(
      sqlite3_column_blob(prepared_stmt, idx));
  auto len = sqlite3_column_bytes(prepared_stmt, idx);
  return std::string_view(ptr, len);
}

size_t Statement::NumParams(void) const noexcept {
  return static_cast<unsigned>(
      sqlite3_bind_parameter_count(impl.get()));
}

void Statement::ClearBoundValues(void) {
  assert(tDatabase == sqlite3_db_handle(impl.get()));
  sqlite3_clear_bindings(impl.get());
}

void Statement::Reset(void) {
#ifndef NDEBUG
  needs_reset = false;
#endif
  ClearBoundValues();
  sqlite3_reset(impl.get());
}

void Statement::Execute(void) {
#ifndef NDEBUG
  needs_reset = false;
#endif

  auto ret = TryExecuteStep();
  if (SQLITE_DONE != ret) {
    auto db = sqlite3_db_handle(impl.get());
    if (SQLITE_ROW == ret) {
      throw Error("Execute() does not expect results. Use executeStep.");
    } else if (ret == sqlite3_errcode(db)) {
      throw Error("Execute() failed with Errorcode", db);
    } else {
      throw Error("Execute() failed with Error", db);
    }
  }

  auto stmt = impl.get();
  sqlite3_clear_bindings(stmt);
  sqlite3_reset(stmt);
}

bool Statement::ExecuteStep(void) {
#ifndef NDEBUG
  needs_reset = true;
#endif

  auto ret = TryExecuteStep();
  if ((SQLITE_ROW != ret) && (SQLITE_DONE != ret)) {
    throw Error("ExecuteStep failed", sqlite3_db_handle(impl.get()));
  }
  return (ret == SQLITE_ROW);
}

QueryResult Statement::Row(void) {
  return QueryResult(impl);
}

int Statement::TryExecuteStep(void) {
  assert(tDatabase == sqlite3_db_handle(impl.get()));
  return sqlite3_step(impl.get());
}

void Statement::bind(const size_t i, const int32_t &value) {
  sqlite3_bind_int(impl.get(), i + 1, value);
}

void Statement::bind(const size_t i, const uint32_t &value) {
  sqlite3_bind_int(impl.get(), i + 1, value);
}

void Statement::bind(const size_t i, const int64_t &value) {
  sqlite3_bind_int64(impl.get(), i + 1, value);
}

void Statement::bind(const size_t i, const uint64_t &value) {
  sqlite3_bind_int64(impl.get(), i + 1, value);
}

void Statement::bind(const size_t i, const double &value) {
  sqlite3_bind_double(impl.get(), i + 1, value);
}

void Statement::bind(const size_t i, const std::nullptr_t &value) {
  sqlite3_bind_null(impl.get(), i + 1);
}

void Statement::bind(const size_t i, const char *&value) {
  sqlite3_bind_text(impl.get(), i + 1,
                    value, strlen(value), SQLITE_TRANSIENT);
}

void Statement::bind(const size_t i, const std::string &value) {
  sqlite3_bind_blob64(impl.get(), i + 1,
                      value.data(), value.size(), SQLITE_TRANSIENT);
}

void Statement::bind(const size_t i, const std::string_view &value) {
  sqlite3_bind_blob64(impl.get(), i + 1,
                      value.data(), value.size(), SQLITE_TRANSIENT);
}

Connection::Connection(const std::filesystem::path &db_path,
                       bool read_only)
    : impl(std::make_shared<ConnectionImpl>(db_path, read_only)) {};

// Get the filename used to open the database
std::filesystem::path Connection::GetFilename(void) const {
  return impl->db_path;
}

// Was this connection opened in read-only mode?
bool Connection::IsReadOnly(void) const {
  return impl->read_only;
}

void Connection::CreateFunction(
    std::string func_name, unsigned n_args, unsigned flags,
    void (*x_func)(sqlite3_context *, int, sqlite3_value **),
    void (*x_step)(sqlite3_context *, int, sqlite3_value **),
    void (*x_final)(sqlite3_context *),
    void (*x_destroy)(void *)) {
  assert(tDatabase == impl->db);

  int rflags = flags | SQLITE_UTF8;
  auto ret = sqlite3_create_function_v2(
      impl->db, func_name.c_str(), n_args, rflags,
      nullptr, x_func, x_step, x_final, x_destroy);
  if (ret != SQLITE_OK) {
    throw Error("Failed to create function", impl->db);
  }
}

void Connection::DeleteFunction(
    std::string func_name, unsigned n_args, unsigned flags) {
  assert(tDatabase == impl->db);

  int rflags = flags | SQLITE_UTF8;
  auto ret = sqlite3_create_function_v2(
      impl->db, func_name.c_str(), n_args, rflags,
      nullptr, nullptr, nullptr, nullptr, nullptr);
  if (ret != SQLITE_OK) {
    throw Error("Failed to create function", impl->db);
  }
}

// Set a busy handler when the table is locked.
void Connection::SetBusyHandler(std::function<int(unsigned)> func) {
  std::lock_guard<std::shared_mutex> locker(impl->busy_handler_lock);
  impl->busy_handler = std::move(func);
}

void Connection::SetBusyTimeout(std::chrono::milliseconds ms) {
  std::lock_guard<std::shared_mutex> locker(impl->busy_handler_lock);
  impl->busy_handler = [=] (unsigned) {
    std::this_thread::sleep_for(ms);
    return 1;  // Continue busy looping if necessary.
  };
}

void Connection::Execute(const std::string &query) {
  assert(tDatabase == impl->db);

  char *error_msg = nullptr;
  int ret = sqlite3_exec(impl->db, query.c_str(), nullptr, nullptr, &error_msg);
  if (SQLITE_OK != ret) {
    throw Error("Failed to execute query string " + std::string(error_msg));
  }
}

Statement Connection::Prepare(const std::string &query) {
  assert(tDatabase == impl->db);

  sqlite3_stmt *stmt = nullptr;
  char *tail = nullptr;
  auto ret = sqlite3_prepare_v3(
      impl->db, query.c_str(), static_cast<int>(query.size()),
      SQLITE_PREPARE_PERSISTENT, &stmt, const_cast<const char **>(&tail));
  if (SQLITE_OK != ret) {
<<<<<<< HEAD
    throw Error("Failed to prepare statement", impl->db);
=======
    std::string error_msg = sqlite3_errmsg(impl->db) == nullptr ? "" : sqlite3_errmsg(impl->db);
    throw Error("Failed to prepare statement " + error_msg);
>>>>>>> 1cfa9b09
  }

  impl->stmts.push_back(stmt);

  return Statement(std::shared_ptr<sqlite3_stmt>(impl, stmt));
}

void Connection::Commit(void) {
  Execute("commit transaction");
}

// Abort the current transaction.
void Connection::Abort(void) {
  Execute("rollback transaction");
}

// Optimize the database.
void Connection::Optimize(void) {
  Execute("pragma optimize");
}

// Return the raw SQLite handle.
std::shared_ptr<sqlite3> Connection::Handle(void) {
  return std::shared_ptr<sqlite3>(impl, impl->db);
}

void Connection::Begin(TransactionKind kind) {
  switch (kind) {
    case TransactionKind::kNormal:
      Execute("BEGIN TRANSACTION");
      return;
    case TransactionKind::kExclusive:
      Execute("BEGIN EXCLUSIVE TRANSACTION");
      return;
    case TransactionKind::kConcurrent:
      Execute("BEGIN CONCURRENT");
      return;
  }
}

} // namespace sqlite<|MERGE_RESOLUTION|>--- conflicted
+++ resolved
@@ -320,12 +320,7 @@
       impl->db, query.c_str(), static_cast<int>(query.size()),
       SQLITE_PREPARE_PERSISTENT, &stmt, const_cast<const char **>(&tail));
   if (SQLITE_OK != ret) {
-<<<<<<< HEAD
     throw Error("Failed to prepare statement", impl->db);
-=======
-    std::string error_msg = sqlite3_errmsg(impl->db) == nullptr ? "" : sqlite3_errmsg(impl->db);
-    throw Error("Failed to prepare statement " + error_msg);
->>>>>>> 1cfa9b09
   }
 
   impl->stmts.push_back(stmt);
