// Copyright (c) 2022-present, Trail of Bits, Inc.
// All rights reserved.
//
// This source code is licensed in accordance with the terms specified in
// the LICENSE file found in the root directory of this source tree.

// Auto-generated file; do not modify!

#include <multiplier/Entities/Stmt.h>

#include <multiplier/Entities/Decl.h>
#include <multiplier/Entities/File.h>
#include <multiplier/Entities/Fragment.h>
#include <multiplier/Entities/Index.h>
#include <multiplier/Entities/Macro.h>
#include <multiplier/Entities/MacroArgument.h>
#include <multiplier/Entities/Reference.h>
#include <multiplier/Entities/Token.h>

#include "../EntityProvider.h"
#include "../File.h"
#include "../Fragment.h"
#include "../Stmt.h"

namespace mx {
#if !defined(MX_DISABLE_API) || defined(MX_ENABLE_API)
#pragma GCC diagnostic push
#pragma GCC diagnostic ignored "-Wuseless-cast"

std::optional<Decl> Stmt::parent_declaration(void) const {
  if (auto id = impl->reader.getVal0(); id != kInvalidEntityId) {
    if (auto eptr = impl->ep->DeclFor(impl->ep, id)) {
      return Decl(std::move(eptr));
    }
    assert(false);
  }
  return std::nullopt;
}

std::optional<Stmt> Stmt::parent_statement(void) const {
  if (auto id = impl->reader.getVal1(); id != kInvalidEntityId) {
    if (auto eptr = impl->ep->StmtFor(impl->ep, id)) {
      return Stmt(std::move(eptr));
    }
    assert(false);
  }
  return std::nullopt;
}
std::shared_ptr<EntityProvider> Stmt::entity_provider_of(const Index &index_) {
  return index_.impl;
}

std::shared_ptr<EntityProvider> Stmt::entity_provider_of(const Fragment &frag_) {
  return frag_.impl->ep;
}

std::shared_ptr<EntityProvider> Stmt::entity_provider_of(const File &file_) {
  return file_.impl->ep;
}

std::optional<PackedDeclId> Stmt::referenced_declaration_id(void) const {
  if (auto id = impl->reader.getVal2();
      id != kInvalidEntityId) {
    VariantId vid = EntityId(id).Unpack();
    if (std::holds_alternative<DeclId>(vid)) {
      return std::get<DeclId>(vid);
    }
    assert(false);
  }
  return std::nullopt;
}

std::optional<Decl> Stmt::referenced_declaration(void) const {
  if (auto id = impl->reader.getVal2();
      id != kInvalidEntityId) {
    if (auto eptr = impl->ep->DeclFor(impl->ep, id)) {
      return Decl(std::move(eptr));
    }
    assert(false);
  }
  return std::nullopt;
}

gap::generator<Stmt> Stmt::containing(const Token &tok) {
  for (auto ctx = tok.context(); ctx.has_value(); ctx = ctx->parent()) {
    if (auto d = Stmt::from(*ctx)) {
      co_yield *d;
    }
  }
}

bool Stmt::contains(const Token &tok) const {
  auto id_ = id();
  for (auto &parent : Stmt::containing(tok)) {
    if (parent.id() == id_) { return true; }
  }
  return false;
}

gap::generator<Stmt> Stmt::containing(const Decl &decl) {
  for (auto ancestor = decl.parent_statement(); ancestor.has_value();
       ancestor = ancestor->parent_statement()) {
    if (auto d = Stmt::from(*ancestor)) {
      co_yield *d;
    }
  }
}

gap::generator<Stmt> Stmt::containing(const std::optional<Decl> &decl) {
  if (decl.has_value()) {
    for (auto res : containing(decl.value())) {
      co_yield res;
    }
  }
}

gap::generator<Stmt> Stmt::containing(const Stmt &stmt) {
  for (auto ancestor = stmt.parent_statement(); ancestor.has_value();
       ancestor = ancestor->parent_statement()) {
    if (auto d = Stmt::from(*ancestor)) {
      co_yield *d;
    }
  }
}

gap::generator<Stmt> Stmt::containing(const std::optional<Stmt> &stmt) {
  if (stmt.has_value()) {
    for (auto res : containing(stmt.value())) {
      co_yield res;
    }
  }
}

bool Stmt::contains(const Decl &decl) {
  for (auto &parent : Stmt::containing(decl)) {
    if (*this == parent) { return true; }
  }
  return false;
}

bool Stmt::contains(const Stmt &stmt) {
  for (auto &parent : Stmt::containing(stmt)) {
    if (*this == parent) { return true; }
  }
  return false;
}

std::optional<Stmt> Stmt::by_id(const Index &index, EntityId eid) {
  VariantId vid = eid.Unpack();
  if (std::holds_alternative<StmtId>(vid)) {
    index.statement(eid.Pack());
  } else if (std::holds_alternative<InvalidId>(vid)) {
    assert(eid.Pack() == kInvalidEntityId);
  }
  return std::nullopt;
}

gap::generator<Stmt> Stmt::in(const Index &index) {
  const EntityProviderPtr ep = entity_provider_of(index);
  for (StmtImplPtr eptr : ep->StmtsFor(ep)) {
    if (std::optional<Stmt> e = Stmt::from(Stmt(std::move(eptr)))) {
      co_yield std::move(e.value());
    }
  }
}

gap::generator<Stmt> Stmt::in(const Fragment &frag) {
  const EntityProviderPtr ep = entity_provider_of(frag);
  PackedFragmentId frag_id = frag.id();
  for (StmtImplPtr eptr : ep->StmtsFor(ep, frag_id)) {
    if (std::optional<Stmt> e = Stmt::from(Stmt(std::move(eptr)))) {
      co_yield std::move(e.value());
    }
  }
}

gap::generator<Stmt> Stmt::in(const File &file) {
  const EntityProviderPtr ep = entity_provider_of(file);
  PackedFileId file_id = file.id();
  for (PackedFragmentId frag_id : ep->ListFragmentsInFile(ep, file_id)) {
    for (StmtImplPtr eptr : ep->StmtsFor(ep, frag_id)) {
      if (std::optional<Stmt> e = Stmt::from(Stmt(std::move(eptr)))) {
        co_yield std::move(e.value());
      }
    }
  }
}

gap::generator<Stmt> Stmt::in(const Index &index, std::span<StmtKind> kinds) {
  const EntityProviderPtr ep = entity_provider_of(index);
  for (StmtKind k : kinds) {
    for (StmtImplPtr eptr : ep->StmtsFor(ep, k)) {
      co_yield Stmt(std::move(eptr));
    }
  }
}

gap::generator<Stmt> Stmt::in(const Fragment &frag, std::span<StmtKind> kinds) {
  const EntityProviderPtr ep = entity_provider_of(frag);
  PackedFragmentId frag_id = frag.id();
  for (StmtKind k : kinds) {
    for (StmtImplPtr eptr : ep->StmtsFor(ep, k, frag_id)) {
      co_yield Stmt(std::move(eptr));
    }
  }
}

gap::generator<Stmt> Stmt::in(const File &file, std::span<StmtKind> kinds) {
  const EntityProviderPtr ep = entity_provider_of(file);
  PackedFileId file_id = file.id();
  for (PackedFragmentId frag_id : ep->ListFragmentsInFile(ep, file_id)) {
    for (StmtKind k : kinds) {
      for (StmtImplPtr eptr : ep->StmtsFor(ep, k, frag_id)) {
        co_yield Stmt(std::move(eptr));
      }
    }
  }
}

std::optional<Stmt> Stmt::from(const Reference &r) {
  return r.as_statement();
}

std::optional<Stmt> Stmt::from(const TokenContext &t) {
  return t.as_statement();
}

std::optional<Macro> Stmt::highest_containing_substitution(void) const {
  if (true) {
    RawEntityId eid = impl->reader.getVal3();
    if (eid == kInvalidEntityId) {
      return std::nullopt;
    }
    if (auto eptr = impl->ep->MacroFor(impl->ep, eid)) {
      return Macro(std::move(eptr));
    }
  }
  return std::nullopt;
}

std::optional<MacroArgument> Stmt::lowest_containing_macro_argument(void) const {
  if (true) {
    RawEntityId eid = impl->reader.getVal4();
    if (eid == kInvalidEntityId) {
      return std::nullopt;
    }
    if (auto eptr = impl->ep->MacroFor(impl->ep, eid)) {
      return MacroArgument::from(Macro(std::move(eptr)));
    }
  }
  return std::nullopt;
}

unsigned Stmt::num_covering_macros(void) const {
  return impl->reader.getVal5().size();
}

std::optional<Macro> Stmt::nth_covering_macro(unsigned n) const {
  auto list = impl->reader.getVal5();
  if (n >= list.size()) {
    return std::nullopt;
  }
  const EntityProviderPtr &ep = impl->ep;
  auto v = list[n];
  auto e = ep->MacroFor(ep, v);
  if (!e) {
    return std::nullopt;
  }
  return Macro(std::move(e));
}

gap::generator<Macro> Stmt::covering_macros(void) const & {
  auto list = impl->reader.getVal5();
  EntityProviderPtr ep = impl->ep;
  for (auto v : list) {
    EntityId id(v);
    if (auto d5 = ep->MacroFor(ep, v)) {
      co_yield Macro(std::move(d5));
    }
  }
  co_return;
}

Stmt Stmt::ignore_containers(void) const {
  RawEntityId eid = impl->reader.getVal6();
  return Stmt(impl->ep->StmtFor(impl->ep, eid));
}

gap::generator<Stmt> Stmt::children(void) const & {
  auto list = impl->reader.getVal7();
  EntityProviderPtr ep = impl->ep;
  for (auto v : list) {
    EntityId id(v);
    if (auto d7 = ep->StmtFor(ep, v)) {
      co_yield Stmt(std::move(d7));
    }
  }
  co_return;
}

TokenRange Stmt::tokens(void) const {
<<<<<<< HEAD
  auto &ep = impl->ep;
  auto fragment = ep->FragmentFor(ep, impl->fragment_id);
  return fragment->TokenRangeFor(fragment, impl->reader.getVal8(), impl->reader.getVal9());
=======
  return impl->ep->TokenRangeFor(impl->ep, impl->reader.getVal8(), impl->reader.getVal9());
>>>>>>> 47d3b240
}

StmtKind Stmt::kind(void) const {
  return static_cast<StmtKind>(impl->reader.getVal10());
}

Stmt Stmt::strip_label_like_statements(void) const {
  RawEntityId eid = impl->reader.getVal11();
  return Stmt(impl->ep->StmtFor(impl->ep, eid));
}

#pragma GCC diagnostic pop
#endif
}  // namespace mx<|MERGE_RESOLUTION|>--- conflicted
+++ resolved
@@ -299,13 +299,7 @@
 }
 
 TokenRange Stmt::tokens(void) const {
-<<<<<<< HEAD
-  auto &ep = impl->ep;
-  auto fragment = ep->FragmentFor(ep, impl->fragment_id);
-  return fragment->TokenRangeFor(fragment, impl->reader.getVal8(), impl->reader.getVal9());
-=======
   return impl->ep->TokenRangeFor(impl->ep, impl->reader.getVal8(), impl->reader.getVal9());
->>>>>>> 47d3b240
 }
 
 StmtKind Stmt::kind(void) const {
