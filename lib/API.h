// Copyright (c) 2022-present, Trail of Bits, Inc.
// All rights reserved.
//
// This source code is licensed in accordance with the terms specified in
// the LICENSE file found in the root directory of this source tree.

#pragma once


#include <cstdint>
#include <multiplier/AST.capnp.h>
#include <multiplier/Index.h>
#include <multiplier/RPC.capnp.h>
#include <optional>
#include <string>

#include "Entity.h"

namespace mx {

class Decl;

using NodeReader = capnp::List<uint64_t, capnp::Kind::PRIMITIVE>::Reader;
using FragmentReader = rpc::Fragment::Reader;
using FileReader = rpc::File::Reader;
using DeclReader = ast::Decl::Reader;
using StmtReader = ast::Stmt::Reader;
using TypeReader = ast::Type::Reader;
using AttrReader = ast::Attr::Reader;
using MacroReader = ast::Macro::Reader;
using PseudoReader = ast::Pseudo::Reader;
using DeclListReader = capnp::List<ast::Decl, capnp::Kind::STRUCT>::Reader;
using StmtListReader = capnp::List<ast::Stmt, capnp::Kind::STRUCT>::Reader;
using TypeListReader = capnp::List<ast::Type, capnp::Kind::STRUCT>::Reader;
using AttrListReader = capnp::List<ast::Attr, capnp::Kind::STRUCT>::Reader;
using MacroListReader = capnp::List<ast::Macro, capnp::Kind::STRUCT>::Reader;
using PseudoListReader = capnp::List<ast::Pseudo, capnp::Kind::STRUCT>::Reader;
using EntityIdListReader = capnp::List<uint64_t, capnp::Kind::PRIMITIVE>::Reader;

<<<<<<< HEAD
class PackedReaderState {
 private:
  std::string storage;
  std::optional<kj::ArrayInputStream> stream;
  std::optional<capnp::InputStreamMessageReader> packed_reader;

  PackedReaderState(void) = delete;

 public:
  explicit PackedReaderState(const std::string& data);

  template <typename T>
  auto Reader(void) -> typename T::Reader {
    return packed_reader->getRoot<T>();
  }
};

=======
>>>>>>> c39c1488
}  // namespace mx<|MERGE_RESOLUTION|>--- conflicted
+++ resolved
@@ -37,24 +37,4 @@
 using PseudoListReader = capnp::List<ast::Pseudo, capnp::Kind::STRUCT>::Reader;
 using EntityIdListReader = capnp::List<uint64_t, capnp::Kind::PRIMITIVE>::Reader;
 
-<<<<<<< HEAD
-class PackedReaderState {
- private:
-  std::string storage;
-  std::optional<kj::ArrayInputStream> stream;
-  std::optional<capnp::InputStreamMessageReader> packed_reader;
-
-  PackedReaderState(void) = delete;
-
- public:
-  explicit PackedReaderState(const std::string& data);
-
-  template <typename T>
-  auto Reader(void) -> typename T::Reader {
-    return packed_reader->getRoot<T>();
-  }
-};
-
-=======
->>>>>>> c39c1488
 }  // namespace mx