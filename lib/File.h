// Copyright (c) 2022-present, Trail of Bits, Inc.
// All rights reserved.
//
// This source code is licensed in accordance with the terms specified in
// the LICENSE file found in the root directory of this source tree.

#pragma once

#include "Token.h"

#include <mutex>
#include <unordered_map>

namespace mx {

class TokenReader;

using FileLocationVector = std::vector<std::pair<unsigned, unsigned>>;
using FileIdList = std::vector<SpecificEntityId<FileId>>;

class FileLocationCacheImpl {
 public:
  std::mutex lock;
  const FileLocationConfiguration config;
  std::unordered_map<RawEntityId, FileLocationVector> cache;

  inline FileLocationCacheImpl(const FileLocationConfiguration &config_)
      : config(config_) {}

  // Add a file to the cache.
  const FileLocationVector &Add(File file);
};

class ReadFileTokensFromFile final : public TokenReader {
 public:
  const FileImpl * const file;

  inline ReadFileTokensFromFile(FileImpl *file_)
      : file(file_) {}

  // Return the number of tokens in the fragment.
  unsigned NumTokens(void) const override;

  // Return the kind of the Nth token.
  TokenKind NthTokenKind(unsigned index) const override;

  // Return the data of the Nth token.
  std::string_view NthTokenData(unsigned index) const override;

  // Return the id of the token from which the Nth token is derived.
  EntityId NthDerivedTokenId(unsigned token_index) const override;

  // Return the id of the parsed token which is derived from the Nth token.
  EntityId NthParsedTokenId(unsigned) const override;

  // Return the id of the macro containing the Nth token.
  EntityId NthContainingMacroId(unsigned) const override;

  // Return an entity id associated with the Nth token.
  EntityId NthRelatedEntityId(unsigned) const override;

  // Return the id of the Nth token.
  EntityId NthTokenId(unsigned token_index) const override;
  EntityId NthFileTokenId(unsigned token_index) const override;

  // Return the token reader for another file.
  TokenReader::Ptr ReaderForToken(const TokenReader::Ptr &self,
                                  RawEntityId id) const final;

  // Returns `true` if `this` is logically equivalent to `that`.
  bool Equals(const class TokenReader *that) const override;

  const FileImpl *OwningFile(void) const noexcept final;
};

// Interface for accessing the tokens of a file.
class FileImpl final : public EntityImpl {
 public:
  using Ptr = std::shared_ptr<const FileImpl>;
  using WeakPtr = std::weak_ptr<const FileImpl>;

 private:
  friend class ReadFileTokensFromFile;

  // Reads the tokens from `reader`.
  const ReadFileTokensFromFile file_token_reader;

 public:

  // NOTE(pag): This is *NOT* a packed file id / entity ID representation, it
  //            is the raw ID that would go into a `FileId`.
  const RawEntityId file_id;

  // Reader for the file data.
  const FileReader reader;

  // Number of tokens in this file.
  const unsigned num_tokens;

  ~FileImpl(void) noexcept;

<<<<<<< HEAD
  explicit FileImpl(FileId id_, EntityProvider::Ptr ep_,
                    const std::string &data);
=======
  explicit FileImpl(FileId id_, EntityProvider::Ptr ep_, std::string data_);
>>>>>>> c39c1488

  // Return a reader for the tokens in the file.
  inline std::shared_ptr<const class TokenReader> TokenReader(
      const FileImpl::Ptr &self) const {
    return TokenReader::Ptr(self, &file_token_reader);
  }

  // Return the data of the file.
  std::string_view Data(void) const & noexcept;
};

}  // namespace mx<|MERGE_RESOLUTION|>--- conflicted
+++ resolved
@@ -99,12 +99,7 @@
 
   ~FileImpl(void) noexcept;
 
-<<<<<<< HEAD
-  explicit FileImpl(FileId id_, EntityProvider::Ptr ep_,
-                    const std::string &data);
-=======
   explicit FileImpl(FileId id_, EntityProvider::Ptr ep_, std::string data_);
->>>>>>> c39c1488
 
   // Return a reader for the tokens in the file.
   inline std::shared_ptr<const class TokenReader> TokenReader(
