--- conflicted
+++ resolved
@@ -134,18 +134,7 @@
             "SELECT DISTINCT(r.fragment_id) FROM reference AS r "
             "JOIN " + entity_id_list + " AS l "
             "ON r.entity_id = l.entity_id")),
-<<<<<<< HEAD
-        add_line_number_to_list(db.Prepare(
-            "INSERT OR IGNORE INTO " + line_number_list +
-            " (file_id, line_number) VALUES (?1, ?2)")),
-        get_fragments_covered_by_lines(db.Prepare(
-            "SELECT DISTINCT(fln.fragment_id) "
-            "FROM fragment_line AS fln "
-            "JOIN " + line_number_list + " AS lnl "
-            "ON fln.file_id = lnl.file_id "
-            "WHERE fln.first_line_number <= lnl.line_number "
-            "AND fln.last_line_number >= lnl.line_number")),
-            
+
         get_decls(db.Prepare(
           "SELECT zstd_decompress(contents) FROM Decl WHERE fragment_id = ?1 ORDER BY offset ASC")),
         get_types(db.Prepare(
@@ -170,8 +159,8 @@
         get_macro(db.Prepare(
           "SELECT zstd_decompress(contents) FROM Macro WHERE fragment_id = ?1 AND offset = ?2")),
         get_pseudo(db.Prepare(
-          "SELECT zstd_decompress(contents) FROM Pseudo WHERE fragment_id = ?1 AND offset = ?2")) {}
-=======
+          "SELECT zstd_decompress(contents) FROM Pseudo WHERE fragment_id = ?1 AND offset = ?2")),
+
         get_fragments_covered_by_tokens(db.Prepare(
             "SELECT DISTINCT(ffr.fragment_id) "
             "FROM fragment_file_range AS ffr "
@@ -179,7 +168,6 @@
             "ON ffr.first_file_token_offset <= el.entity_id "
             "AND ffr.last_file_token_offset >= el.entity_id "
             "AND ffr.file_id = ?1")) {}
->>>>>>> c39c1488
 };
 
 SQLiteEntityProvider::SQLiteEntityProvider(std::filesystem::path path)
@@ -315,11 +303,7 @@
   }
 
   auto ret = std::make_shared<FileImpl>(
-<<<<<<< HEAD
-      file_id.Unpack(), self, data);
-=======
       file_id.Unpack(), self, std::move(data));
->>>>>>> c39c1488
   auto ret_ptr = ret.get();
   return FileImpl::Ptr(std::move(ret), ret_ptr);
 }
@@ -345,11 +329,7 @@
   }
 
   auto ret = std::make_shared<FragmentImpl>(
-<<<<<<< HEAD
-      fragment_id.Unpack(), self, data);
-=======
       fragment_id.Unpack(), self, std::move(data));
->>>>>>> c39c1488
   auto ret_ptr = ret.get();
   return FragmentImpl::Ptr(std::move(ret), ret_ptr);
 }
