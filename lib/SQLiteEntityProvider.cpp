--- conflicted
+++ resolved
@@ -676,14 +676,10 @@
 
 gap::generator<std::pair<RawEntityId, RawEntityId>>
 SQLiteEntityProvider::SpecificReferences(
-    const Ptr &self_, RawEntityId raw_id, RawEntityId kind_id,
+    const Ptr &self, RawEntityId raw_id, RawEntityId kind_id,
     EntityProvider::ReferenceDirection dir, bool get_redecls) & {
 
-<<<<<<< HEAD
-  Ptr self = self_;
-=======
   auto ep = self;
->>>>>>> e1335fb0
   ImplPtr context = impl.Lock();
   sqlite::Statement &get_references = (dir == EntityProvider::kReferenceTo ?
                                        context->get_specific_references_to :
