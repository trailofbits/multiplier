--- conflicted
+++ resolved
@@ -53,16 +53,9 @@
   friend class Fragment;
   friend class FragmentImpl;
   friend class Index;
-<<<<<<< HEAD
-  friend class Stmt;
-=======
   friend class Macro;
-  friend class MacroReferenceIterator;
   friend class ReferenceIteratorImpl;
   friend class Stmt;
-  friend class StmtReferenceIterator;
-  friend class StmtIterator;
->>>>>>> bbac1c6e
   friend class TokenContext;
   friend class UseBase;
   friend class UseIteratorImpl;
@@ -91,13 +84,8 @@
     return c.as_type();
   }
 
-<<<<<<< HEAD
-  EntityId id(void) const;
+  SpecificEntityId<TypeId> id(void) const;
   gap::generator<Use<TypeUseSelector>> uses(void) const;
-=======
-  SpecificEntityId<TypeId> id(void) const;
-  UseRange<TypeUseSelector> uses(void) const;
->>>>>>> bbac1c6e
 
  protected:
   static gap::generator<Type> in_internal(const Fragment &fragment);
@@ -111,17 +99,12 @@
     }
   }
 
-<<<<<<< HEAD
   inline static gap::generator<Type> containing(const Token &tok) {
-    for(auto ctx = TokenContext::of(tok); ctx.has_value(); ctx = ctx->parent()) {
+    for(auto ctx = tok.context(); ctx.has_value(); ctx = ctx->parent()) {
       if(auto d = from(*ctx)) {
         co_yield *d;
       }
     }
-=======
-  inline static TypeContainingTokenRange containing(const Token &tok) {
-    return TokenContextIterator(tok.context());
->>>>>>> bbac1c6e
   }
 
   inline bool contains(const Token &tok) {
