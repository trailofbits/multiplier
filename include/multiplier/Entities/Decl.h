// Copyright (c) 2022-present, Trail of Bits, Inc.
// All rights reserved.
//
// This source code is licensed in accordance with the terms specified in
// the LICENSE file found in the root directory of this source tree.

// Auto-generated file; do not modify!

#pragma once

#include <cstdint>
#include <filesystem>
#include <memory>
#include <optional>
#include <vector>

#include <gap/core/generator.hpp>
#include "../Iterator.h"
#include "../Types.h"
#include "../Token.h"
#include "../Use.h"

#include "AccessSpecifier.h"
#include "AttrUseSelector.h"
#include "AvailabilityResult.h"
#include "DeclCategory.h"
#include "DeclFriendObjectKind.h"
#include "DeclKind.h"
#include "DeclModuleOwnershipKind.h"
#include "DeclUseSelector.h"

namespace mx {
class Attr;
class Decl;
class ExternalSourceSymbolAttr;
<<<<<<< HEAD
class Reference;
=======
>>>>>>> bbac1c6e
class Stmt;
class StmtReferenceRange;
class TemplateParameterList;
#if !defined(MX_DISABLE_API) || defined(MX_ENABLE_API)
class Decl {
 protected:
  friend class Attr;
  friend class File;
  friend class Fragment;
  friend class FragmentImpl;
  friend class Index;
<<<<<<< HEAD
  friend class Stmt;
=======
  friend class Macro;
  friend class MacroReferenceIterator;
  friend class ReferenceIteratorImpl;
  friend class Stmt;
  friend class StmtReferenceIterator;
  friend class StmtIterator;
>>>>>>> bbac1c6e
  friend class TokenContext;
  friend class Type;
  friend class UseBase;
  friend class UseIteratorImpl;
  std::shared_ptr<const FragmentImpl> fragment;
  unsigned offset_;

 public:
  Decl(Decl &&) noexcept = default;
  Decl(const Decl &) = default;
  Decl &operator=(Decl &&) noexcept = default;
  Decl &operator=(const Decl &) = default;

  inline Decl(std::shared_ptr<const FragmentImpl> fragment_, unsigned offset__)
      : fragment(std::move(fragment_)),
        offset_(offset__) {}

  inline static std::optional<Decl> from(const Decl &self) {
    return self;
  }

  inline static std::optional<Decl> from(const std::optional<Decl> &self) {
    return self;
  }

  inline static std::optional<Decl> from(const TokenContext &c) {
    return c.as_declaration();
  }

  std::optional<Decl> parent_declaration(void) const;
  std::optional<Stmt> parent_statement(void) const;
  std::optional<Decl> definition(void) const;
  bool is_definition(void) const;
  std::vector<Decl> redeclarations(void) const;
<<<<<<< HEAD
  EntityId id(void) const;
  gap::generator<Use<DeclUseSelector>> uses(void) const;
  gap::generator<Reference> references(void) const;
=======
  SpecificEntityId<DeclarationId> id(void) const;
  UseRange<DeclUseSelector> uses(void) const;
  StmtReferenceRange references(void) const;
>>>>>>> bbac1c6e

 protected:
  static gap::generator<Decl> in_internal(const Fragment &fragment);

 public:
  inline static gap::generator<Decl> in(const Fragment &frag) {
    for(auto e : in_internal(frag)) {
      if(auto d = from(e)) {
        co_yield *d;
      }
    }
  }

<<<<<<< HEAD
  inline static gap::generator<Decl> containing(const Token &tok) {
    for(auto ctx = TokenContext::of(tok); ctx.has_value(); ctx = ctx->parent()) {
      if(auto d = from(*ctx)) {
        co_yield *d;
      }
    }
=======
  inline static DeclContainingTokenRange containing(const Token &tok) {
    return TokenContextIterator(tok.context());
>>>>>>> bbac1c6e
  }

  inline bool contains(const Token &tok) {
    auto id_ = id();
    for (auto &parent : Decl::containing(tok)) {
      if (parent.id() == id_) { return true; }
    }
    return false;
  }

  static gap::generator<Decl> containing(const Decl &decl);
  static gap::generator<Decl> containing(const Stmt &stmt);

  bool contains(const Decl &decl);
  bool contains(const Stmt &stmt);

  std::vector<Attr> attributes(void) const;
  AccessSpecifier access(void) const;
  AvailabilityResult availability(void) const;
  std::optional<Attr> defining_attribute(void) const;
  std::optional<TemplateParameterList> described_template_parameters(void) const;
  std::optional<ExternalSourceSymbolAttr> external_source_symbol_attribute(void) const;
  DeclFriendObjectKind friend_object_kind(void) const;
  DeclModuleOwnershipKind module_ownership_kind(void) const;
  std::optional<Decl> non_closure_context(void) const;
  bool has_attributes(void) const;
  bool has_owning_module(void) const;
  bool has_tag_identifier_namespace(void) const;
  bool is_defined_outside_function_or_method(void) const;
  bool is_deprecated(void) const;
  bool is_discarded_in_global_module_fragment(void) const;
  bool is_function_or_function_template(void) const;
  bool is_implicit(void) const;
  bool is_in_anonymous_namespace(void) const;
  bool is_in_export_declaration_context(void) const;
  bool is_in_local_scope_for_instantiation(void) const;
  bool is_in_std_namespace(void) const;
  bool is_invalid_declaration(void) const;
  bool is_invisible_outside_the_owning_module(void) const;
  bool is_module_private(void) const;
  bool is_out_of_line(void) const;
  bool is_parameter_pack(void) const;
  bool is_reachable(void) const;
  bool is_template_declaration(void) const;
  bool is_template_parameter(void) const;
  bool is_template_parameter_pack(void) const;
  bool is_templated(void) const;
  bool is_top_level_declaration_in_obj_c_container(void) const;
  bool is_unavailable(void) const;
  bool is_unconditionally_visible(void) const;
  bool is_weak_imported(void) const;
  DeclKind kind(void) const;
  DeclCategory category(void) const;
  Token token(void) const;
  TokenRange tokens(void) const;
};

#endif
} // namespace mx<|MERGE_RESOLUTION|>--- conflicted
+++ resolved
@@ -33,12 +33,8 @@
 class Attr;
 class Decl;
 class ExternalSourceSymbolAttr;
-<<<<<<< HEAD
-class Reference;
-=======
->>>>>>> bbac1c6e
 class Stmt;
-class StmtReferenceRange;
+class StmtReference;
 class TemplateParameterList;
 #if !defined(MX_DISABLE_API) || defined(MX_ENABLE_API)
 class Decl {
@@ -48,16 +44,9 @@
   friend class Fragment;
   friend class FragmentImpl;
   friend class Index;
-<<<<<<< HEAD
-  friend class Stmt;
-=======
   friend class Macro;
-  friend class MacroReferenceIterator;
   friend class ReferenceIteratorImpl;
   friend class Stmt;
-  friend class StmtReferenceIterator;
-  friend class StmtIterator;
->>>>>>> bbac1c6e
   friend class TokenContext;
   friend class Type;
   friend class UseBase;
@@ -92,15 +81,9 @@
   std::optional<Decl> definition(void) const;
   bool is_definition(void) const;
   std::vector<Decl> redeclarations(void) const;
-<<<<<<< HEAD
-  EntityId id(void) const;
+  SpecificEntityId<DeclarationId> id(void) const;
   gap::generator<Use<DeclUseSelector>> uses(void) const;
-  gap::generator<Reference> references(void) const;
-=======
-  SpecificEntityId<DeclarationId> id(void) const;
-  UseRange<DeclUseSelector> uses(void) const;
-  StmtReferenceRange references(void) const;
->>>>>>> bbac1c6e
+  gap::generator<StmtReference> references(void) const;
 
  protected:
   static gap::generator<Decl> in_internal(const Fragment &fragment);
@@ -114,17 +97,12 @@
     }
   }
 
-<<<<<<< HEAD
   inline static gap::generator<Decl> containing(const Token &tok) {
-    for(auto ctx = TokenContext::of(tok); ctx.has_value(); ctx = ctx->parent()) {
+    for(auto ctx = tok.context(); ctx.has_value(); ctx = ctx->parent()) {
       if(auto d = from(*ctx)) {
         co_yield *d;
       }
     }
-=======
-  inline static DeclContainingTokenRange containing(const Token &tok) {
-    return TokenContextIterator(tok.context());
->>>>>>> bbac1c6e
   }
 
   inline bool contains(const Token &tok) {
