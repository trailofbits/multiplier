--- conflicted
+++ resolved
@@ -44,17 +44,12 @@
     }
   }
 
-<<<<<<< HEAD
   inline static gap::generator<ObjCIndirectCopyRestoreExpr> containing(const Token &tok) {
-    for(auto ctx = TokenContext::of(tok); ctx.has_value(); ctx = ctx->parent()) {
+    for(auto ctx = tok.context(); ctx.has_value(); ctx = ctx->parent()) {
       if(auto d = from(*ctx)) {
         co_yield *d;
       }
     }
-=======
-  inline static ObjCIndirectCopyRestoreExprContainingTokenRange containing(const Token &tok) {
-    return TokenContextIterator(tok.context());
->>>>>>> bbac1c6e
   }
 
   inline bool contains(const Token &tok) {
