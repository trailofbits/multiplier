// Copyright (c) 2022-present, Trail of Bits, Inc.
// All rights reserved.
//
// This source code is licensed in accordance with the terms specified in
// the LICENSE file found in the root directory of this source tree.

// Auto-generated file; do not modify!

#pragma once

#include <cstdint>
#include <filesystem>
#include <memory>
#include <optional>
#include <vector>

#include <gap/core/generator.hpp>
#include "../Iterator.h"
#include "../Types.h"
#include "../Token.h"
#include "../Use.h"

#include "PseudoKind.h"
#include "StmtUseSelector.h"

namespace mx {
class Expr;
class NamedDecl;
class TemplateParameterList;
#if !defined(MX_DISABLE_API) || defined(MX_ENABLE_API)
class TemplateParameterList {
 protected:
  friend class Attr;
  friend class Decl;
  friend class File;
  friend class Fragment;
  friend class FragmentImpl;
  friend class Index;
<<<<<<< HEAD
  friend class Stmt;
=======
  friend class Macro;
  friend class MacroReferenceIterator;
  friend class ReferenceIteratorImpl;
  friend class Stmt;
  friend class StmtReferenceIterator;
  friend class StmtIterator;
>>>>>>> bbac1c6e
  friend class TokenContext;
  friend class Type;
  friend class UseBase;
  friend class UseIteratorImpl;
  std::shared_ptr<const FragmentImpl> fragment;
  unsigned offset_;

 public:
  TemplateParameterList(TemplateParameterList &&) noexcept = default;
  TemplateParameterList(const TemplateParameterList &) = default;
  TemplateParameterList &operator=(TemplateParameterList &&) noexcept = default;
  TemplateParameterList &operator=(const TemplateParameterList &) = default;

  inline TemplateParameterList(std::shared_ptr<const FragmentImpl> fragment_, unsigned offset__)
      : fragment(std::move(fragment_)),
        offset_(offset__) {}

  unsigned num_parameters(void) const;
  unsigned num_required_parameters(void) const;
  unsigned depth(void) const;
  bool has_unexpanded_parameter_pack(void) const;
  bool has_parameter_pack(void) const;
  std::optional<Expr> requires_clause(void) const;
  Token template_keyword_token(void) const;
  Token left_angle_token(void) const;
  Token right_angle_token(void) const;
  TokenRange tokens(void) const;
  std::vector<NamedDecl> parameters(void) const;
};

#endif
} // namespace mx<|MERGE_RESOLUTION|>--- conflicted
+++ resolved
@@ -36,16 +36,9 @@
   friend class Fragment;
   friend class FragmentImpl;
   friend class Index;
-<<<<<<< HEAD
-  friend class Stmt;
-=======
   friend class Macro;
-  friend class MacroReferenceIterator;
   friend class ReferenceIteratorImpl;
   friend class Stmt;
-  friend class StmtReferenceIterator;
-  friend class StmtIterator;
->>>>>>> bbac1c6e
   friend class TokenContext;
   friend class Type;
   friend class UseBase;
