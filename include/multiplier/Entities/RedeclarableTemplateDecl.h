--- conflicted
+++ resolved
@@ -60,17 +60,8 @@
     return false;
   }
 
-<<<<<<< HEAD
-  inline static constexpr DeclKind static_kind(void) {
-    return DeclKind::REDECLARABLE_TEMPLATE;
-  }
-
   static gap::generator<RedeclarableTemplateDecl> containing(const Decl &decl);
   static gap::generator<RedeclarableTemplateDecl> containing(const Stmt &stmt);
-=======
-  static RedeclarableTemplateDeclContainingDeclRange containing(const Decl &decl);
-  static RedeclarableTemplateDeclContainingDeclRange containing(const Stmt &stmt);
->>>>>>> 1cfa9b09
 
   bool contains(const Decl &decl);
   bool contains(const Stmt &stmt);
