// Copyright (c) 2022-present, Trail of Bits, Inc.
// All rights reserved.
//
// This source code is licensed in accordance with the terms specified in
// the LICENSE file found in the root directory of this source tree.

// Auto-generated file; do not modify!

#pragma once

#include <cstdint>
#include <filesystem>
#include <memory>
#include <optional>
#include <vector>

#include <gap/core/generator.hpp>
#include "../Iterator.h"
#include "../Types.h"
#include "../Token.h"
#include "../Use.h"

#include "Decl.h"
#include "DeclKind.h"
#include "Linkage.h"
#include "ObjCStringFormatFamily.h"
#include "Visibility.h"

namespace mx {
class Decl;
class NamedDecl;
#if !defined(MX_DISABLE_API) || defined(MX_ENABLE_API)
class NamedDecl : public Decl {
 private:
  friend class FragmentImpl;
  friend class Decl;
 public:
  inline static gap::generator<NamedDecl> in(const Fragment &frag) {
    for(auto e : in_internal(frag)) {
      if(auto d = from(e)) {
        co_yield *d;
      }
    }
  }

  inline static gap::generator<NamedDecl> containing(const Token &tok) {
    for(auto ctx = tok.context(); ctx.has_value(); ctx = ctx->parent()) {
      if(auto d = from(*ctx)) {
        co_yield *d;
      }
    }
  }

  inline bool contains(const Token &tok) {
    auto id_ = id();
    for (auto &parent : NamedDecl::containing(tok)) {
      if (parent.id() == id_) { return true; }
    }
    return false;
  }

<<<<<<< HEAD
  inline static constexpr DeclKind static_kind(void) {
    return DeclKind::NAMED;
  }

  static gap::generator<NamedDecl> containing(const Decl &decl);
  static gap::generator<NamedDecl> containing(const Stmt &stmt);
=======
  static NamedDeclContainingDeclRange containing(const Decl &decl);
  static NamedDeclContainingDeclRange containing(const Stmt &stmt);
>>>>>>> 1cfa9b09

  bool contains(const Decl &decl);
  bool contains(const Stmt &stmt);

  static std::optional<NamedDecl> from(const TokenContext &c);
  static std::optional<NamedDecl> from(const Decl &parent);

  inline static std::optional<NamedDecl> from(const std::optional<Decl> &parent) {
    if (parent) {
      return NamedDecl::from(parent.value());
    } else {
      return std::nullopt;
    }
  }

  Linkage formal_linkage(void) const;
  std::string_view name(void) const;
  std::optional<ObjCStringFormatFamily> obj_cf_string_formatting_family(void) const;
  std::string_view qualified_name_as_string(void) const;
  NamedDecl underlying_declaration(void) const;
  Visibility visibility(void) const;
  bool has_external_formal_linkage(void) const;
  bool has_linkage(void) const;
  bool has_linkage_been_computed(void) const;
  bool is_cxx_class_member(void) const;
  bool is_cxx_instance_member(void) const;
  bool is_externally_declarable(void) const;
  bool is_externally_visible(void) const;
  bool is_linkage_valid(void) const;
};

static_assert(sizeof(NamedDecl) == sizeof(Decl));

#endif
} // namespace mx<|MERGE_RESOLUTION|>--- conflicted
+++ resolved
@@ -59,17 +59,8 @@
     return false;
   }
 
-<<<<<<< HEAD
-  inline static constexpr DeclKind static_kind(void) {
-    return DeclKind::NAMED;
-  }
-
   static gap::generator<NamedDecl> containing(const Decl &decl);
   static gap::generator<NamedDecl> containing(const Stmt &stmt);
-=======
-  static NamedDeclContainingDeclRange containing(const Decl &decl);
-  static NamedDeclContainingDeclRange containing(const Stmt &stmt);
->>>>>>> 1cfa9b09
 
   bool contains(const Decl &decl);
   bool contains(const Stmt &stmt);
