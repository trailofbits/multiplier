--- conflicted
+++ resolved
@@ -33,16 +33,9 @@
   friend class Fragment;
   friend class FragmentImpl;
   friend class Index;
-<<<<<<< HEAD
-  friend class Stmt;
-=======
   friend class Macro;
-  friend class MacroReferenceIterator;
   friend class ReferenceIteratorImpl;
   friend class Stmt;
-  friend class StmtReferenceIterator;
-  friend class StmtIterator;
->>>>>>> bbac1c6e
   friend class TokenContext;
   friend class Type;
   friend class UseBase;
@@ -72,13 +65,8 @@
     return c.as_attribute();
   }
 
-<<<<<<< HEAD
-  EntityId id(void) const;
+  SpecificEntityId<AttributeId> id(void) const;
   gap::generator<Use<AttrUseSelector>> uses(void) const;
-=======
-  SpecificEntityId<AttributeId> id(void) const;
-  UseRange<AttrUseSelector> uses(void) const;
->>>>>>> bbac1c6e
 
  protected:
   static gap::generator<Attr> in_internal(const Fragment &fragment);
@@ -92,17 +80,12 @@
     }
   }
 
-<<<<<<< HEAD
   inline static gap::generator<Attr> containing(const Token &tok) {
-    for(auto ctx = TokenContext::of(tok); ctx.has_value(); ctx = ctx->parent()) {
+    for(auto ctx = tok.context(); ctx.has_value(); ctx = ctx->parent()) {
       if(auto d = from(*ctx)) {
         co_yield *d;
       }
     }
-=======
-  inline static AttrContainingTokenRange containing(const Token &tok) {
-    return TokenContextIterator(tok.context());
->>>>>>> bbac1c6e
   }
 
   inline bool contains(const Token &tok) {
