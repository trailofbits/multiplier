// Copyright (c) 2022-present, Trail of Bits, Inc.
// All rights reserved.
//
// This source code is licensed in accordance with the terms specified in
// the LICENSE file found in the root directory of this source tree.

// Auto-generated file; do not modify!

#pragma once

#include <cstdint>
#include <filesystem>
#include <memory>
#include <optional>
#include <vector>

#include <gap/core/generator.hpp>
#include "../Iterator.h"
#include "../Types.h"
#include "../Token.h"
#include "../Use.h"

#include "DeclKind.h"
#include "NamedDecl.h"

namespace mx {
class BaseUsingDecl;
class Decl;
class NamedDecl;
class UsingShadowDecl;
#if !defined(MX_DISABLE_API) || defined(MX_ENABLE_API)
class BaseUsingDecl : public NamedDecl {
 private:
  friend class FragmentImpl;
  friend class NamedDecl;
  friend class Decl;
 public:
  inline static gap::generator<BaseUsingDecl> in(const Fragment &frag) {
    for(auto e : in_internal(frag)) {
      if(auto d = from(e)) {
        co_yield *d;
      }
    }
  }

  inline static gap::generator<BaseUsingDecl> containing(const Token &tok) {
    for(auto ctx = tok.context(); ctx.has_value(); ctx = ctx->parent()) {
      if(auto d = from(*ctx)) {
        co_yield *d;
      }
    }
  }

  inline bool contains(const Token &tok) {
    auto id_ = id();
    for (auto &parent : BaseUsingDecl::containing(tok)) {
      if (parent.id() == id_) { return true; }
    }
    return false;
  }

<<<<<<< HEAD
  inline static constexpr DeclKind static_kind(void) {
    return DeclKind::BASE_USING;
  }

  static gap::generator<BaseUsingDecl> containing(const Decl &decl);
  static gap::generator<BaseUsingDecl> containing(const Stmt &stmt);
=======
  static BaseUsingDeclContainingDeclRange containing(const Decl &decl);
  static BaseUsingDeclContainingDeclRange containing(const Stmt &stmt);
>>>>>>> 1cfa9b09

  bool contains(const Decl &decl);
  bool contains(const Stmt &stmt);

  static std::optional<BaseUsingDecl> from(const TokenContext &c);
  static std::optional<BaseUsingDecl> from(const NamedDecl &parent);

  inline static std::optional<BaseUsingDecl> from(const std::optional<NamedDecl> &parent) {
    if (parent) {
      return BaseUsingDecl::from(parent.value());
    } else {
      return std::nullopt;
    }
  }

  static std::optional<BaseUsingDecl> from(const Decl &parent);

  inline static std::optional<BaseUsingDecl> from(const std::optional<Decl> &parent) {
    if (parent) {
      return BaseUsingDecl::from(parent.value());
    } else {
      return std::nullopt;
    }
  }

  std::vector<UsingShadowDecl> shadows(void) const;
};

static_assert(sizeof(BaseUsingDecl) == sizeof(NamedDecl));

#endif
} // namespace mx<|MERGE_RESOLUTION|>--- conflicted
+++ resolved
@@ -59,17 +59,8 @@
     return false;
   }
 
-<<<<<<< HEAD
-  inline static constexpr DeclKind static_kind(void) {
-    return DeclKind::BASE_USING;
-  }
-
   static gap::generator<BaseUsingDecl> containing(const Decl &decl);
   static gap::generator<BaseUsingDecl> containing(const Stmt &stmt);
-=======
-  static BaseUsingDeclContainingDeclRange containing(const Decl &decl);
-  static BaseUsingDeclContainingDeclRange containing(const Stmt &stmt);
->>>>>>> 1cfa9b09
 
   bool contains(const Decl &decl);
   bool contains(const Stmt &stmt);
