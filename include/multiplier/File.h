--- conflicted
+++ resolved
@@ -24,7 +24,7 @@
 class Fragment;
 class FragmentImpl;
 class Index;
-class MacroReferenceRange;
+class MacroReference;
 class RegexQueryMatch;
 class WeggliQueryMatch;
 
@@ -66,91 +66,6 @@
   void clear(void);
 };
 
-<<<<<<< HEAD
-=======
-class FileListIterator {
- private:
-  friend class FileList;
-
-  std::shared_ptr<FileListImpl> impl;
-  std::shared_ptr<const FileImpl> file;
-  unsigned index;
-  unsigned num_files;
-
-  void Advance(void);
-
-  bool operator==(const FileListIterator &) = delete;
-  bool operator!=(const FileListIterator &) = delete;
-
-  FileListIterator(std::shared_ptr<FileListImpl> impl_, unsigned index_,
-                   unsigned num_files_)
-      : impl(std::move(impl_)),
-        index(index_),
-        num_files(num_files_) {
-    Advance();
-  }
-
-  FileListIterator(std::shared_ptr<FileListImpl> impl_, 
-                   std::shared_ptr<const FileImpl> file_,
-                   unsigned index_, unsigned num_files_)
-      : impl(std::move(impl_)),
-        file(std::move(file_)),
-        index(index_),
-        num_files(num_files_) {
-    Advance();
-  }
-
- public:
-  using EndIteratorType = IteratorEnd;
-
-  inline File operator*(void) && noexcept;
-  inline File operator*(void) const & noexcept;
-
-  // Pre-increment.
-  inline FileListIterator &operator++(void) noexcept {
-    ++index;
-    Advance();
-    return *this;
-  }
-
-  // Post-increment.
-  inline FileListIterator operator++(int) noexcept {
-    FileListIterator ret(impl, file, index, num_files);
-    ++index;
-    Advance();
-    return ret;
-  }
-
-  inline bool operator==(EndIteratorType) const noexcept {
-    return index >= num_files;
-  }
-
-  inline bool operator!=(EndIteratorType) const noexcept {
-    return index < num_files;
-  }
-};
-
-// A range of all files.
-class FileList {
- private:
-  friend class File;
-  friend class Index;
-
-  std::shared_ptr<FileListImpl> impl;
-
-  inline FileList(std::shared_ptr<FileListImpl> impl_)
-      : impl(std::move(impl_)) {}
-
- public:
-  FileListIterator begin(void) &&;
-  FileListIterator begin(void) const &;
-
-  inline FileListIterator::EndIteratorType end(void) const {
-    return {};
-  }
-};
-
->>>>>>> bbac1c6e
 // Represents a file. A given file may have many associated paths. We
 // de-duplicate via a hash of the contents.
 class File {
@@ -164,18 +79,12 @@
   friend class FragmentImpl;
   friend class IncludeLikeMacroDirective;
   friend class Index;
-  friend class MacroReferenceRange;
   friend class RemoteEntityProvider;
-<<<<<<< HEAD
-  friend class Token;
-  friend class MacroSubstitution;
-=======
   friend class RegexQuery;
   friend class RegexQueryResultIterator;
   friend class RegexQueryResultImpl;
   friend class Token;
   friend class WeggliQuery;
->>>>>>> bbac1c6e
 
   Ptr impl;
 
@@ -218,18 +127,14 @@
   static std::optional<File> containing(const Token &token);
 
   // Return all files in a given index.
-<<<<<<< HEAD
+  [[deprecated("Use Index::files() instead.")]]
   static gap::generator<File> in(const Index &index);
-=======
-  __attribute__((deprecated("Use Index::files() instead.")))
-  static FileList in(const Index &index);
->>>>>>> bbac1c6e
 
   // Return the entity ID of this file.
   SpecificEntityId<FileId> id(void) const noexcept;
 
   // Return a list of fragments in this file.
-  FragmentList fragments(void) const;
+  gap::generator<Fragment> fragments(void) const;
 
   // Return the list of fragment ids in the file
   FragmentIdList fragment_ids(void) const;
@@ -241,10 +146,10 @@
   std::string_view data(void) const noexcept;
 
   // Uses of this file.
-  UseRange<FileUseSelector> uses(void) const;
+  gap::generator<Use<FileUseSelector>> uses(void) const;
 
   // References of this file.
-  MacroReferenceRange references(void) const;
+  gap::generator<MacroReference> references(void) const;
 
   inline bool operator==(const File &that) const noexcept {
     return id() == that.id();
